"""A GPU worker class."""
import os
from typing import Dict, List, Optional, Tuple

import torch
import torch.distributed

from vllm.config import CacheConfig, ModelConfig, ParallelConfig, SchedulerConfig
from vllm.model_executor import InputMetadata, get_model, set_random_seed
from vllm.model_executor.parallel_utils.parallel_state import initialize_model_parallel
from vllm.sampling_params import SamplingParams
from vllm.sequence import SamplerOutput, SequenceData, SequenceGroupMetadata
from vllm.utils import get_gpu_memory, get_max_shared_memory_bytes
from vllm.worker.cache_engine import CacheEngine


class Worker:
    """A worker class that executes (a partition of) the model on a GPU.

    Each worker is associated with a single GPU. The worker is responsible for
    maintaining the KV cache and executing the model on the GPU. In case of
    distributed inference, each worker is assigned a partition of the model.
    """

    def __init__(
        self,
        model_config: ModelConfig,
        parallel_config: ParallelConfig,
        scheduler_config: SchedulerConfig,
        rank: Optional[int] = None,
        distributed_init_method: Optional[str] = None,
    ) -> None:
        self.model_config = model_config
        self.parallel_config = parallel_config
        self.scheduler_config = scheduler_config
        self.rank = rank
        self.distributed_init_method = distributed_init_method

        # Uninitialized cache engine. Will be initialized by
        # self.init_cache_engine().
        self.cache_config = None
        self.block_size = None
        self.sliding_window = None
        self.cache_engine = None
        self.cache_events = None
        self.gpu_cache = None

    def init_model(self):
        # This env var set by Ray causes exceptions with graph building.
        os.environ.pop("NCCL_ASYNC_ERROR_HANDLING", None)
        # Env vars will be set by Ray.
        self.rank = self.rank if self.rank is not None else int(
            os.getenv("RANK", "-1"))
        local_rank = int(os.getenv("LOCAL_RANK", "0"))
        self.device = torch.device(f"cuda:{local_rank}")
        if self.rank < 0:
            raise ValueError("Invalid or unspecified rank.")
        torch.cuda.set_device(self.device)

        _check_if_gpu_supports_dtype(self.model_config.dtype)

        # Initialize the distributed environment.
        _init_distributed_environment(self.parallel_config, self.rank,
                                      self.distributed_init_method)

        # Initialize the model.
        set_random_seed(self.model_config.seed)
        self.model = get_model(self.model_config,
                               self.scheduler_config.max_num_batched_tokens)

    @torch.inference_mode()
    def profile_num_available_blocks(
        self,
        block_size: int,
        gpu_memory_utilization: float,
        cpu_swap_space: int,
    ) -> Tuple[int, int]:
        # Profile the memory usage of the model and get the maximum number of
        # cache blocks that can be allocated with the remaining free memory.
        torch.cuda.empty_cache()
        torch.cuda.reset_peak_memory_stats()

        # Profile memory usage with max_num_sequences sequences and the total
        # number of tokens equal to max_num_batched_tokens.

        # Enable top-k sampling to reflect the accurate memory usage.
        vocab_size = self.model.config.vocab_size
        sampling_params = SamplingParams(top_p=0.99, top_k=vocab_size - 1)
        max_num_batched_tokens = self.scheduler_config.max_num_batched_tokens
        max_num_seqs = self.scheduler_config.max_num_seqs
        seqs = []
        for group_id in range(max_num_seqs):
            seq_len = (max_num_batched_tokens // max_num_seqs +
                       (group_id < max_num_batched_tokens % max_num_seqs))
            seq_data = SequenceData([0] * seq_len)
            seq = SequenceGroupMetadata(
                request_id=str(group_id),
                is_prompt=True,
                seq_data={group_id: seq_data},
                sampling_params=sampling_params,
                block_tables=None,
            )
            seqs.append(seq)

        input_tokens, input_positions, input_metadata = self._prepare_inputs(
            seqs)

        # Execute the model.
        num_layers = self.model_config.get_num_layers(self.parallel_config)
        self.model(
            input_ids=input_tokens,
            positions=input_positions,
            kv_caches=[(None, None)] * num_layers,
            input_metadata=input_metadata,
            cache_events=None,
        )

        # Calculate the number of blocks that can be allocated with the
        # profiled peak memory.
        torch.cuda.synchronize()
        peak_memory = torch.cuda.max_memory_allocated()
        total_gpu_memory = get_gpu_memory()
        cache_block_size = CacheEngine.get_cache_block_size(
            block_size, self.model_config, self.parallel_config)
        num_gpu_blocks = int(
            (total_gpu_memory * gpu_memory_utilization - peak_memory) //
            cache_block_size)
        num_cpu_blocks = int(cpu_swap_space // cache_block_size)
        num_gpu_blocks = max(num_gpu_blocks, 0)
        num_cpu_blocks = max(num_cpu_blocks, 0)
        torch.cuda.empty_cache()

        # Reset the seed to ensure that the random state is not affected by
        # the model initialization and profiling.
        set_random_seed(self.model_config.seed)
        return num_gpu_blocks, num_cpu_blocks

    def init_cache_engine(self, cache_config: CacheConfig) -> None:
        self.cache_config = cache_config
        self.block_size = cache_config.block_size
        self.sliding_window = cache_config.sliding_window

        if self.sliding_window is None:
            max_seq_len = self.scheduler_config.max_model_len
        else:
            max_seq_len = min(self.scheduler_config.max_model_len,
                              self.sliding_window)
        _check_if_can_support_max_seq_len(max_seq_len, self.block_size)

        self.cache_engine = CacheEngine(self.cache_config, self.model_config,
                                        self.parallel_config)
        self.cache_events = self.cache_engine.events
        self.gpu_cache = self.cache_engine.gpu_cache

    def _prepare_inputs(
        self,
        seq_group_metadata_list: List[SequenceGroupMetadata],
    ) -> Tuple[torch.Tensor, torch.Tensor, InputMetadata]:
        seq_groups: List[Tuple[List[int], SamplingParams]] = []
        input_tokens: List[List[int]] = []
        input_positions: List[List[int]] = []
        slot_mapping: List[List[int]] = []

        # Add prompt tokens.
        prompt_lens: List[int] = []
        origin_prompt_token_ids : List[int] = []
        for seq_group_metadata in seq_group_metadata_list:
            if origin_prompt_token_ids == []:
                origin_prompt_token_ids = getattr(seq_group_metadata,"origin_prompt_token_ids", [])
            if not seq_group_metadata.is_prompt:
                continue
            seq_ids = list(seq_group_metadata.seq_data.keys())
            sampling_params = seq_group_metadata.sampling_params
            seq_groups.append((seq_ids, sampling_params))

            # Use any sequence in the group.
            seq_id = seq_ids[0]

            seq_data = seq_group_metadata.seq_data[seq_id]
            prompt_tokens = seq_data.get_token_ids()
            prompt_len = len(prompt_tokens)
            prompt_lens.append(prompt_len)

            input_tokens.append(prompt_tokens)
            # NOTE(woosuk): Here we assume that the first token in the prompt
            # is always the first token in the sequence.
            input_positions.append(list(range(prompt_len)))

            if seq_group_metadata.block_tables is None:
                # During memory profiling, the block tables are not initialized
                # yet. In this case, we just use a dummy slot mapping.
                slot_mapping.append([0] * prompt_len)
                continue

            # Compute the slot mapping.
            slot_mapping.append([])
            block_table = seq_group_metadata.block_tables[seq_id]
            for i in range(prompt_len):
                block_number = block_table[i // self.block_size]
                block_offset = i % self.block_size
                slot = block_number * self.block_size + block_offset
                slot_mapping[-1].append(slot)

        # Add generation tokens.
        max_context_len = 0
        max_num_blocks_per_seq = 0
        context_lens: List[int] = []
        generation_block_tables: List[List[int]] = []
        for seq_group_metadata in seq_group_metadata_list:
            if seq_group_metadata.is_prompt:
                continue

            seq_ids = list(seq_group_metadata.seq_data.keys())
            sampling_params = seq_group_metadata.sampling_params
            seq_groups.append((seq_ids, sampling_params))

            for seq_id in seq_ids:
                seq_data = seq_group_metadata.seq_data[seq_id]
                generation_token = seq_data.get_last_token_id()
                input_tokens.append([generation_token])

                context_len = seq_data.get_len()
                position = context_len - 1
                if self.sliding_window is not None:
                    context_len = min(context_len, self.sliding_window)
                input_positions.append([position])

                block_table = seq_group_metadata.block_tables[seq_id]

                max_context_len = max(max_context_len, context_len)
                max_num_blocks_per_seq = max(max_num_blocks_per_seq,
                                             len(block_table))
                context_lens.append(context_len)

                block_number = block_table[position // self.block_size]
                block_offset = position % self.block_size
                slot = block_number * self.block_size + block_offset
                slot_mapping.append([slot])

                if self.sliding_window is not None:
                    sliding_window_blocks = (self.sliding_window //
                                             self.block_size)
                    block_table = block_table[-sliding_window_blocks:]
                generation_block_tables.append(block_table)

<<<<<<< HEAD
        # Optimization: Pad the input length to be a multiple of 8.
        # This is required for utilizing the Tensor Cores in NVIDIA GPUs.
        if self.model_config.quantization is None:
            input_tokens = _pad_to_alignment(input_tokens, multiple_of=8)
            input_positions = _pad_to_alignment(input_positions, multiple_of=8)
=======
        max_seq_len = max(prompt_lens) if prompt_lens else 1
        padded_input_tokens = [
            _pad_to_max(tokens, max_seq_len, pad=0) for tokens in input_tokens
        ]
        padded_input_positions = [
            _pad_to_max(positions, max_seq_len, pad=0)
            for positions in input_positions
        ]
        padded_slot_mapping = [
            _pad_to_max(mapping, max_seq_len, pad=-1)
            for mapping in slot_mapping
        ]
        padded_block_tables = [
            _pad_to_max(block_table, max_num_blocks_per_seq, pad=0)
            for block_table in generation_block_tables
        ]
>>>>>>> f8a1e39f

        # Convert to tensors.
        tokens_tensor = torch.tensor(padded_input_tokens,
                                     dtype=torch.long,
                                     device="cuda")
        positions_tensor = torch.tensor(padded_input_positions,
                                        dtype=torch.long,
                                        device="cuda")
        slot_mapping_tensor = torch.tensor(padded_slot_mapping,
                                           dtype=torch.int,
                                           device="cuda")
        context_lens_tensor = torch.tensor(context_lens,
                                           dtype=torch.int,
                                           device="cuda")
        block_tables_tensor = torch.tensor(padded_block_tables,
                                           dtype=torch.int,
                                           device="cuda")

        seq_data: Dict[int, SequenceData] = {}
        for seq_group_metadata in seq_group_metadata_list:
            seq_data.update(seq_group_metadata.seq_data)

        input_metadata = InputMetadata(
            seq_groups=seq_groups,
            seq_data=seq_data,
            prompt_lens=prompt_lens,
            slot_mapping=slot_mapping_tensor,
            context_lens=context_lens_tensor,
            max_context_len=max_context_len,
            block_tables=block_tables_tensor,
            sliding_window=self.sliding_window,
            origin_prompt_token_ids=origin_prompt_token_ids,
        )
        return tokens_tensor, positions_tensor, input_metadata

    @torch.inference_mode()
    def execute_model(
        self,
        seq_group_metadata_list: List[SequenceGroupMetadata],
        blocks_to_swap_in: Dict[int, int],
        blocks_to_swap_out: Dict[int, int],
        blocks_to_copy: Dict[int, List[int]],
    ) -> SamplerOutput:
        # Issue cache operations.
        issued_cache_op = False
        if blocks_to_swap_in:
            self.cache_engine.swap_in(blocks_to_swap_in)
            issued_cache_op = True
        if blocks_to_swap_out:
            self.cache_engine.swap_out(blocks_to_swap_out)
            issued_cache_op = True
        if blocks_to_copy:
            self.cache_engine.copy(blocks_to_copy)
            issued_cache_op = True

        if issued_cache_op:
            cache_events = self.cache_events
        else:
            cache_events = None

        # If there is no input, we don't need to execute the model.
        if not seq_group_metadata_list:
            if cache_events is not None:
                for event in cache_events:
                    event.wait()
            return {}

        # Prepare input tensors.
        input_tokens, input_positions, input_metadata = self._prepare_inputs(
            seq_group_metadata_list)
        
        # Execute the model.
        output = self.model(
            input_ids=input_tokens,
            positions=input_positions,
            kv_caches=self.gpu_cache,
            input_metadata=input_metadata,
            cache_events=cache_events,
        )

        return output


def _init_distributed_environment(
    parallel_config: ParallelConfig,
    rank: int,
    distributed_init_method: Optional[str] = None,
) -> None:
    """Initialize the distributed environment."""
    if torch.distributed.is_initialized():
        torch_world_size = torch.distributed.get_world_size()
        if torch_world_size != parallel_config.world_size:
            raise RuntimeError(
                "torch.distributed is already initialized but the torch world "
                "size does not match parallel_config.world_size "
                f"({torch_world_size} vs. {parallel_config.world_size}).")
    elif not distributed_init_method:
        raise ValueError(
            "distributed_init_method must be set if torch.distributed "
            "is not already initialized")
    else:
        torch.distributed.init_process_group(
            backend="nccl",
            world_size=parallel_config.world_size,
            rank=rank,
            init_method=distributed_init_method,
        )

    # A small all_reduce for warmup.
    torch.distributed.all_reduce(torch.zeros(1).cuda())
    initialize_model_parallel(parallel_config.tensor_parallel_size,
                              parallel_config.pipeline_parallel_size)


def _pad_to_alignment(x: List[int], multiple_of: int, pad: int) -> List[int]:
    return x + [pad] * ((-len(x)) % multiple_of)


def _pad_to_max(x: List[int], max_len: int, pad: int) -> List[int]:
    return x + [pad] * (max_len - len(x))


def _check_if_can_support_max_seq_len(max_seq_len: int,
                                      block_size: int) -> None:
    # Follows the logic in
    # attention_kernels.cu::single_query_cached_kv_attention_launcher
    max_shared_mem = get_max_shared_memory_bytes()
    float32_bytes = torch.finfo(torch.float).bits // 8
    padded_max_seq_len = (
        (max_seq_len + block_size - 1) / block_size) * block_size
    # padded_max_seq_len + extra buffer
    required_shared_mem = (padded_max_seq_len + 512) * float32_bytes
    if padded_max_seq_len * float32_bytes > max_shared_mem:
        raise RuntimeError(
            f"vLLM cannot currently support max_model_len={max_seq_len} "
            f"with block_size={block_size} on GPU with compute "
            f"capability {torch.cuda.get_device_capability()} "
            f"(required shared memory {required_shared_mem} > "
            f"available shared memory {max_shared_mem}). "
            "This will be fixed in a future release.")


def _check_if_gpu_supports_dtype(torch_dtype: torch.dtype):
    # Check if the GPU supports the dtype.
    if torch_dtype == torch.bfloat16:
        compute_capability = torch.cuda.get_device_capability()
        if compute_capability[0] < 8:
            gpu_name = torch.cuda.get_device_name()
            raise ValueError(
                "Bfloat16 is only supported on GPUs with compute capability "
                f"of at least 8.0. Your {gpu_name} GPU has compute capability "
                f"{compute_capability[0]}.{compute_capability[1]}.")<|MERGE_RESOLUTION|>--- conflicted
+++ resolved
@@ -49,8 +49,7 @@
         # This env var set by Ray causes exceptions with graph building.
         os.environ.pop("NCCL_ASYNC_ERROR_HANDLING", None)
         # Env vars will be set by Ray.
-        self.rank = self.rank if self.rank is not None else int(
-            os.getenv("RANK", "-1"))
+        self.rank = self.rank if self.rank is not None else int(os.getenv("RANK", "-1"))
         local_rank = int(os.getenv("LOCAL_RANK", "0"))
         self.device = torch.device(f"cuda:{local_rank}")
         if self.rank < 0:
@@ -60,13 +59,15 @@
         _check_if_gpu_supports_dtype(self.model_config.dtype)
 
         # Initialize the distributed environment.
-        _init_distributed_environment(self.parallel_config, self.rank,
-                                      self.distributed_init_method)
+        _init_distributed_environment(
+            self.parallel_config, self.rank, self.distributed_init_method
+        )
 
         # Initialize the model.
         set_random_seed(self.model_config.seed)
-        self.model = get_model(self.model_config,
-                               self.scheduler_config.max_num_batched_tokens)
+        self.model = get_model(
+            self.model_config, self.scheduler_config.max_num_batched_tokens
+        )
 
     @torch.inference_mode()
     def profile_num_available_blocks(
@@ -90,8 +91,9 @@
         max_num_seqs = self.scheduler_config.max_num_seqs
         seqs = []
         for group_id in range(max_num_seqs):
-            seq_len = (max_num_batched_tokens // max_num_seqs +
-                       (group_id < max_num_batched_tokens % max_num_seqs))
+            seq_len = max_num_batched_tokens // max_num_seqs + (
+                group_id < max_num_batched_tokens % max_num_seqs
+            )
             seq_data = SequenceData([0] * seq_len)
             seq = SequenceGroupMetadata(
                 request_id=str(group_id),
@@ -102,8 +104,7 @@
             )
             seqs.append(seq)
 
-        input_tokens, input_positions, input_metadata = self._prepare_inputs(
-            seqs)
+        input_tokens, input_positions, input_metadata = self._prepare_inputs(seqs)
 
         # Execute the model.
         num_layers = self.model_config.get_num_layers(self.parallel_config)
@@ -121,10 +122,12 @@
         peak_memory = torch.cuda.max_memory_allocated()
         total_gpu_memory = get_gpu_memory()
         cache_block_size = CacheEngine.get_cache_block_size(
-            block_size, self.model_config, self.parallel_config)
+            block_size, self.model_config, self.parallel_config
+        )
         num_gpu_blocks = int(
-            (total_gpu_memory * gpu_memory_utilization - peak_memory) //
-            cache_block_size)
+            (total_gpu_memory * gpu_memory_utilization - peak_memory)
+            // cache_block_size
+        )
         num_cpu_blocks = int(cpu_swap_space // cache_block_size)
         num_gpu_blocks = max(num_gpu_blocks, 0)
         num_cpu_blocks = max(num_cpu_blocks, 0)
@@ -143,12 +146,12 @@
         if self.sliding_window is None:
             max_seq_len = self.scheduler_config.max_model_len
         else:
-            max_seq_len = min(self.scheduler_config.max_model_len,
-                              self.sliding_window)
+            max_seq_len = min(self.scheduler_config.max_model_len, self.sliding_window)
         _check_if_can_support_max_seq_len(max_seq_len, self.block_size)
 
-        self.cache_engine = CacheEngine(self.cache_config, self.model_config,
-                                        self.parallel_config)
+        self.cache_engine = CacheEngine(
+            self.cache_config, self.model_config, self.parallel_config
+        )
         self.cache_events = self.cache_engine.events
         self.gpu_cache = self.cache_engine.gpu_cache
 
@@ -163,10 +166,12 @@
 
         # Add prompt tokens.
         prompt_lens: List[int] = []
-        origin_prompt_token_ids : List[int] = []
+        origin_prompt_token_ids: List[int] = []
         for seq_group_metadata in seq_group_metadata_list:
             if origin_prompt_token_ids == []:
-                origin_prompt_token_ids = getattr(seq_group_metadata,"origin_prompt_token_ids", [])
+                origin_prompt_token_ids = getattr(
+                    seq_group_metadata, "origin_prompt_token_ids", []
+                )
             if not seq_group_metadata.is_prompt:
                 continue
             seq_ids = list(seq_group_metadata.seq_data.keys())
@@ -228,8 +233,7 @@
                 block_table = seq_group_metadata.block_tables[seq_id]
 
                 max_context_len = max(max_context_len, context_len)
-                max_num_blocks_per_seq = max(max_num_blocks_per_seq,
-                                             len(block_table))
+                max_num_blocks_per_seq = max(max_num_blocks_per_seq, len(block_table))
                 context_lens.append(context_len)
 
                 block_number = block_table[position // self.block_size]
@@ -238,52 +242,45 @@
                 slot_mapping.append([slot])
 
                 if self.sliding_window is not None:
-                    sliding_window_blocks = (self.sliding_window //
-                                             self.block_size)
+                    sliding_window_blocks = self.sliding_window // self.block_size
                     block_table = block_table[-sliding_window_blocks:]
                 generation_block_tables.append(block_table)
 
-<<<<<<< HEAD
         # Optimization: Pad the input length to be a multiple of 8.
         # This is required for utilizing the Tensor Cores in NVIDIA GPUs.
         if self.model_config.quantization is None:
             input_tokens = _pad_to_alignment(input_tokens, multiple_of=8)
             input_positions = _pad_to_alignment(input_positions, multiple_of=8)
-=======
+
         max_seq_len = max(prompt_lens) if prompt_lens else 1
         padded_input_tokens = [
             _pad_to_max(tokens, max_seq_len, pad=0) for tokens in input_tokens
         ]
         padded_input_positions = [
-            _pad_to_max(positions, max_seq_len, pad=0)
-            for positions in input_positions
+            _pad_to_max(positions, max_seq_len, pad=0) for positions in input_positions
         ]
         padded_slot_mapping = [
-            _pad_to_max(mapping, max_seq_len, pad=-1)
-            for mapping in slot_mapping
+            _pad_to_max(mapping, max_seq_len, pad=-1) for mapping in slot_mapping
         ]
         padded_block_tables = [
             _pad_to_max(block_table, max_num_blocks_per_seq, pad=0)
             for block_table in generation_block_tables
         ]
->>>>>>> f8a1e39f
 
         # Convert to tensors.
-        tokens_tensor = torch.tensor(padded_input_tokens,
-                                     dtype=torch.long,
-                                     device="cuda")
-        positions_tensor = torch.tensor(padded_input_positions,
-                                        dtype=torch.long,
-                                        device="cuda")
-        slot_mapping_tensor = torch.tensor(padded_slot_mapping,
-                                           dtype=torch.int,
-                                           device="cuda")
-        context_lens_tensor = torch.tensor(context_lens,
-                                           dtype=torch.int,
-                                           device="cuda")
-        block_tables_tensor = torch.tensor(padded_block_tables,
-                                           dtype=torch.int,
-                                           device="cuda")
+        tokens_tensor = torch.tensor(
+            padded_input_tokens, dtype=torch.long, device="cuda"
+        )
+        positions_tensor = torch.tensor(
+            padded_input_positions, dtype=torch.long, device="cuda"
+        )
+        slot_mapping_tensor = torch.tensor(
+            padded_slot_mapping, dtype=torch.int, device="cuda"
+        )
+        context_lens_tensor = torch.tensor(context_lens, dtype=torch.int, device="cuda")
+        block_tables_tensor = torch.tensor(
+            padded_block_tables, dtype=torch.int, device="cuda"
+        )
 
         seq_data: Dict[int, SequenceData] = {}
         for seq_group_metadata in seq_group_metadata_list:
@@ -336,8 +333,9 @@
 
         # Prepare input tensors.
         input_tokens, input_positions, input_metadata = self._prepare_inputs(
-            seq_group_metadata_list)
-        
+            seq_group_metadata_list
+        )
+
         # Execute the model.
         output = self.model(
             input_ids=input_tokens,
@@ -362,11 +360,13 @@
             raise RuntimeError(
                 "torch.distributed is already initialized but the torch world "
                 "size does not match parallel_config.world_size "
-                f"({torch_world_size} vs. {parallel_config.world_size}).")
+                f"({torch_world_size} vs. {parallel_config.world_size})."
+            )
     elif not distributed_init_method:
         raise ValueError(
             "distributed_init_method must be set if torch.distributed "
-            "is not already initialized")
+            "is not already initialized"
+        )
     else:
         torch.distributed.init_process_group(
             backend="nccl",
@@ -377,8 +377,9 @@
 
     # A small all_reduce for warmup.
     torch.distributed.all_reduce(torch.zeros(1).cuda())
-    initialize_model_parallel(parallel_config.tensor_parallel_size,
-                              parallel_config.pipeline_parallel_size)
+    initialize_model_parallel(
+        parallel_config.tensor_parallel_size, parallel_config.pipeline_parallel_size
+    )
 
 
 def _pad_to_alignment(x: List[int], multiple_of: int, pad: int) -> List[int]:
@@ -389,14 +390,12 @@
     return x + [pad] * (max_len - len(x))
 
 
-def _check_if_can_support_max_seq_len(max_seq_len: int,
-                                      block_size: int) -> None:
+def _check_if_can_support_max_seq_len(max_seq_len: int, block_size: int) -> None:
     # Follows the logic in
     # attention_kernels.cu::single_query_cached_kv_attention_launcher
     max_shared_mem = get_max_shared_memory_bytes()
     float32_bytes = torch.finfo(torch.float).bits // 8
-    padded_max_seq_len = (
-        (max_seq_len + block_size - 1) / block_size) * block_size
+    padded_max_seq_len = ((max_seq_len + block_size - 1) / block_size) * block_size
     # padded_max_seq_len + extra buffer
     required_shared_mem = (padded_max_seq_len + 512) * float32_bytes
     if padded_max_seq_len * float32_bytes > max_shared_mem:
@@ -406,7 +405,8 @@
             f"capability {torch.cuda.get_device_capability()} "
             f"(required shared memory {required_shared_mem} > "
             f"available shared memory {max_shared_mem}). "
-            "This will be fixed in a future release.")
+            "This will be fixed in a future release."
+        )
 
 
 def _check_if_gpu_supports_dtype(torch_dtype: torch.dtype):
@@ -418,4 +418,5 @@
             raise ValueError(
                 "Bfloat16 is only supported on GPUs with compute capability "
                 f"of at least 8.0. Your {gpu_name} GPU has compute capability "
-                f"{compute_capability[0]}.{compute_capability[1]}.")+                f"{compute_capability[0]}.{compute_capability[1]}."
+            )