--- conflicted
+++ resolved
@@ -4,30 +4,24 @@
 from torch.nn.parameter import Parameter
 
 from vllm import quantization_ops
-<<<<<<< HEAD
 from vllm.model_executor.parallel_utils.layers import (
-    ColumnParallelLinear, RowParallelLinear)
-=======
-from vllm.model_executor.parallel_utils.layers import (ColumnParallelLinear,
-                                                       RowParallelLinear)
->>>>>>> cbf94333
+    ColumnParallelLinear,
+    RowParallelLinear,
+)
 
 
 class GPTQLinear(torch.nn.Module):
-
-    def __init__(self,
-                 input_size,
-                 output_size,
-                 *,
-                 bias=True,
-                 quant_config=None):
+    def __init__(self, input_size, output_size, *, bias=True, quant_config=None):
         super().__init__()
         self.input_size = input_size
         self.output_size = output_size
         self.quant_config = quant_config
         self.use_exllama = True
-        group_size = self.quant_config.group_size if (
-            self.quant_config.group_size != -1) else self.input_size
+        group_size = (
+            self.quant_config.group_size
+            if (self.quant_config.group_size != -1)
+            else self.input_size
+        )
         self.qweight = Parameter(
             torch.empty(
                 self.input_size // self.quant_config.pack_factor,
@@ -65,9 +59,8 @@
         )
         if bias:
             self.bias = Parameter(
-                torch.empty(self.output_size,
-                            device="cuda",
-                            dtype=torch.float16))
+                torch.empty(self.output_size, device="cuda", dtype=torch.float16)
+            )
             # Always initialize bias to zero.
             with torch.no_grad():
                 self.bias.zero_()
@@ -84,16 +77,18 @@
             g_idx = torch.empty((1, 1), device="meta")
         else:
             g_idx = self.g_idx.to("cpu")
-        self.q4 = quantization_ops.gptq_make_q4(self.qweight, self.qzeros,
-                                                self.scales, g_idx,
-                                                self.qweight.device.index)
+        self.q4 = quantization_ops.gptq_make_q4(
+            self.qweight, self.qzeros, self.scales, g_idx, self.qweight.device.index
+        )
 
     def forward(self, input_):
-        out_shape = input_.shape[:-1] + (self.qweight.shape[-1], )
+        out_shape = input_.shape[:-1] + (self.qweight.shape[-1],)
         reshaped_x = input_.reshape(-1, input_.shape[-1])
-        output = torch.empty((input_.shape[0], self.qweight.shape[-1]),
-                             dtype=torch.float16,
-                             device=input_.device)
+        output = torch.empty(
+            (input_.shape[0], self.qweight.shape[-1]),
+            dtype=torch.float16,
+            device=input_.device,
+        )
         quantization_ops.gptq_q4_matmul(reshaped_x, self.q4, output)
         output = output.reshape(out_shape)
 
@@ -102,14 +97,15 @@
 
 
 class GPTQColumnParallelLinear(ColumnParallelLinear):
-
     def create_weights(self, dtype: torch.dtype) -> None:
         assert self.input_size % self.quant_config.pack_factor == 0
-        assert (self.output_size_per_partition %
-                self.quant_config.pack_factor == 0)
+        assert self.output_size_per_partition % self.quant_config.pack_factor == 0
         self.use_exllama = True
-        group_size = self.quant_config.group_size if (
-            self.quant_config.group_size != -1) else self.input_size
+        group_size = (
+            self.quant_config.group_size
+            if (self.quant_config.group_size != -1)
+            else self.input_size
+        )
 
         self.qweight = Parameter(
             torch.empty(
@@ -123,8 +119,7 @@
         self.qzeros = Parameter(
             torch.empty(
                 self.input_size // group_size,
-                self.output_size_per_partition //
-                self.quant_config.pack_factor,
+                self.output_size_per_partition // self.quant_config.pack_factor,
                 device="cuda",
                 dtype=torch.int32,
             ),
@@ -158,20 +153,20 @@
             g_idx = torch.empty((1, 1), device="meta")
         else:
             g_idx = self.g_idx.to("cpu")
-        self.q4 = quantization_ops.gptq_make_q4(self.qweight, self.qzeros,
-                                                self.scales, g_idx,
-                                                self.qweight.device.index)
+        self.q4 = quantization_ops.gptq_make_q4(
+            self.qweight, self.qzeros, self.scales, g_idx, self.qweight.device.index
+        )
 
     def apply_weights(
         self,
         x: torch.Tensor,
         bias: Optional[torch.Tensor],
     ) -> torch.Tensor:
-        out_shape = x.shape[:-1] + (self.qweight.shape[-1], )
+        out_shape = x.shape[:-1] + (self.qweight.shape[-1],)
         reshaped_x = x.reshape(-1, x.shape[-1])
-        output = torch.empty((x.shape[0], self.qweight.shape[-1]),
-                             dtype=torch.float16,
-                             device=x.device)
+        output = torch.empty(
+            (x.shape[0], self.qweight.shape[-1]), dtype=torch.float16, device=x.device
+        )
         quantization_ops.gptq_q4_matmul(reshaped_x, self.q4, output)
         if bias is not None:
             output = output + bias
@@ -179,20 +174,17 @@
 
 
 class GPTQRowParallelLinear(RowParallelLinear):
-
     def create_weights(self, dtype: torch.dtype) -> None:
-        assert (self.input_size_per_partition %
-                self.quant_config.pack_factor == 0)
+        assert self.input_size_per_partition % self.quant_config.pack_factor == 0
         assert self.output_size % self.quant_config.pack_factor == 0
-        group_size = self.quant_config.group_size if (
-            self.quant_config.group_size != -1
-        ) else self.input_size_per_partition
-        if self.tp_size > 1 and (self.quant_config.desc_act
-<<<<<<< HEAD
-                                    and self.quant_config.group_size != -1):
-=======
-                                 and self.quant_config.group_size != -1):
->>>>>>> cbf94333
+        group_size = (
+            self.quant_config.group_size
+            if (self.quant_config.group_size != -1)
+            else self.input_size_per_partition
+        )
+        if self.tp_size > 1 and (
+            self.quant_config.desc_act and self.quant_config.group_size != -1
+        ):
             group_number = self.input_size // group_size
             self.use_exllama = False
         else:
@@ -227,10 +219,7 @@
         )
         self.g_idx = Parameter(
             torch.tensor(
-                [
-                    i // group_size
-                    for i in range(self.input_size_per_partition)
-                ],
+                [i // group_size for i in range(self.input_size_per_partition)],
                 device="cuda",
                 dtype=torch.int32,
             ),
@@ -249,26 +238,34 @@
             g_idx = torch.empty((1, 1), device="meta")
         else:
             g_idx = self.g_idx.to("cpu")
-        self.q4 = quantization_ops.gptq_make_q4(self.qweight, self.qzeros,
-                                                self.scales, g_idx,
-                                                self.qweight.device.index)
+        self.q4 = quantization_ops.gptq_make_q4(
+            self.qweight, self.qzeros, self.scales, g_idx, self.qweight.device.index
+        )
 
     def apply_weights(self, x: torch.Tensor) -> torch.Tensor:
-        out_shape = x.shape[:-1] + (self.qweight.shape[-1], )
+        out_shape = x.shape[:-1] + (self.qweight.shape[-1],)
         reshaped_x = x.reshape(-1, x.shape[-1])
 
         if self.use_exllama:
-            output = torch.empty((x.shape[0], self.qweight.shape[-1]),
-                                 dtype=torch.float16,
-                                 device=x.device)
+            output = torch.empty(
+                (x.shape[0], self.qweight.shape[-1]),
+                dtype=torch.float16,
+                device=x.device,
+            )
             quantization_ops.gptq_q4_matmul(reshaped_x, self.q4, output)
         else:
-            output = torch.zeros((x.shape[0], self.qweight.shape[-1]),
-                                 dtype=torch.float32,
-                                 device=x.device)
-            quantization_ops.gptq_descact_matmul(reshaped_x.float(),
-                                                 self.qweight, output,
-                                                 self.scales.float(),
-                                                 self.qzeros, self.g_idx)
+            output = torch.zeros(
+                (x.shape[0], self.qweight.shape[-1]),
+                dtype=torch.float32,
+                device=x.device,
+            )
+            quantization_ops.gptq_descact_matmul(
+                reshaped_x.float(),
+                self.qweight,
+                output,
+                self.scales.float(),
+                self.qzeros,
+                self.g_idx,
+            )
             output = output.half()
         return output.reshape(out_shape)