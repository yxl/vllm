--- conflicted
+++ resolved
@@ -291,7 +291,7 @@
         self.base = base
         self.is_neox_style = is_neox_style
         self.scaling_factor = rope_scaling["factor"] if rope_scaling else 1.0 
-        seq_length = rope_scaling.get("seq_length", 4096)
+        self.seq_length = rope_scaling.get("seq_length", 4096)
 
         if rope_scaling is None:
             self.rotary_emb = RotaryEmbedding(head_size, rotary_dim,
@@ -306,10 +306,8 @@
                     scaling_factor)
             elif scaling_type == "dynamic":
                 print("this is layer attension")
-<<<<<<< HEAD
                 seq_length = rope_scaling.get("seq_length", 4096)
-=======
->>>>>>> 59b47b3a
+                
                 true_seq_len = rope_scaling.get("true_seq_len",0)
                 self.rotary_emb = DynamicNTKScalingRotaryEmbedding(
                     head_size, rotary_dim, max_position, base, is_neox_style,
@@ -354,12 +352,11 @@
          
         # Apply rotary embedding to the query and key before passing them
         # to the attention op.
-<<<<<<< HEAD
+
         print("PagedAttentionWithRoPE xxxxxxxxxxxxxx-x-----x-x-x-x-xx-x-x-x-x-x-x-x-xx-")
-        query, key = self.rotary_emb(positions, query, key)
-=======
+        #query, key = self.rotary_emb(positions, query, key)
         query, key = rotary_emb(positions, query, key)
->>>>>>> 59b47b3a
+
         return super().forward(
             query,
             key,
