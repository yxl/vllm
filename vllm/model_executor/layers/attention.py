--- conflicted
+++ resolved
@@ -18,13 +18,9 @@
     RotaryEmbedding,
 )
 
-<<<<<<< HEAD
 _SUPPORTED_HEAD_SIZES = [64, 80, 96, 112, 128, 160, 256]
-=======
-_SUPPORTED_HEAD_SIZES = [64, 80, 96, 112, 128, 256]
 # Should be the same as PARTITION_SIZE in `paged_attention_v2_launcher`.
 _PARTITION_SIZE = 512
->>>>>>> f8a1e39f
 
 
 class PagedAttention(nn.Module):
@@ -48,12 +44,14 @@
     5. Return the output tensor.
     """
 
-    def __init__(self,
-                 num_heads: int,
-                 head_size: int,
-                 scale: float,
-                 num_kv_heads: Optional[int] = None,
-                 sliding_window: Optional[int] = None) -> None:
+    def __init__(
+        self,
+        num_heads: int,
+        head_size: int,
+        scale: float,
+        num_kv_heads: Optional[int] = None,
+        sliding_window: Optional[int] = None,
+    ) -> None:
         super().__init__()
         self.num_heads = num_heads
         self.head_size = head_size
@@ -65,11 +63,14 @@
         self.num_queries_per_kv = self.num_heads // self.num_kv_heads
         self.head_mapping = torch.repeat_interleave(
             torch.arange(self.num_kv_heads, dtype=torch.int32, device="cuda"),
-            self.num_queries_per_kv)
+            self.num_queries_per_kv,
+        )
 
         if self.head_size not in _SUPPORTED_HEAD_SIZES:
-            raise ValueError(f"head_size ({self.head_size}) is not supported. "
-                             f"Supported head sizes: {_SUPPORTED_HEAD_SIZES}.")
+            raise ValueError(
+                f"head_size ({self.head_size}) is not supported. "
+                f"Supported head sizes: {_SUPPORTED_HEAD_SIZES}."
+            )
 
     def set_attn_bias(
         self,
@@ -80,8 +81,7 @@
         if input_metadata.attn_bias is not None:
             # Already set by a previous layer.
             return
-        prompt_lens = [input_metadata.max_prompt_len
-                       ] * input_metadata.num_prompts
+        prompt_lens = [input_metadata.max_prompt_len] * input_metadata.num_prompts
         attn_bias = BlockDiagonalCausalMask.from_seqlens(prompt_lens)
         if self.sliding_window is not None:
             attn_bias = attn_bias.make_local_attention(self.sliding_window)
@@ -107,9 +107,7 @@
         if self.num_kv_heads != self.num_heads:
             # Project the key and value tensors to the desired number of heads.
             key = torch.repeat_interleave(key, self.num_queries_per_kv, dim=1)
-            value = torch.repeat_interleave(value,
-                                            self.num_queries_per_kv,
-                                            dim=1)
+            value = torch.repeat_interleave(value, self.num_queries_per_kv, dim=1)
 
         # TODO(woosuk): The unsqueeze op may incur some CPU overhead. Optimize.
         out = xops.memory_efficient_attention_forward(
@@ -156,8 +154,8 @@
         block_size = value_cache.shape[3]
         num_seqs, num_heads, head_size = query.shape
         max_num_partitions = (
-            (input_metadata.max_context_len + _PARTITION_SIZE - 1) //
-            _PARTITION_SIZE)
+            input_metadata.max_context_len + _PARTITION_SIZE - 1
+        ) // _PARTITION_SIZE
         # NOTE(woosuk): We use a simple heuristic to decide whether to use
         # PagedAttention V1 or V2. If the number of partitions is 1, we use
         # V1 to avoid the overhead of reduction. Also, if the number of
@@ -291,17 +289,21 @@
             # Decoding run.
             assert input_metadata.num_prompt_tokens == 0
             assert key_cache is not None and value_cache is not None, (
-                "key_cache and value_cache must be provided when "
-                "generating tokens.")
+                "key_cache and value_cache must be provided when " "generating tokens."
+            )
             # Compute the attention op for generation tokens.
-            self.single_query_cached_kv_attention(output, query, key_cache,
-                                                  value_cache, input_metadata,
-                                                  self.get_alibi_slopes())
+            self.single_query_cached_kv_attention(
+                output,
+                query,
+                key_cache,
+                value_cache,
+                input_metadata,
+                self.get_alibi_slopes(),
+            )
 
         # Reshape the output tensor.
         # NOTE(woosuk): The output tensor may include paddings.
-        return output.view(batch_size, seq_len,
-                           self.num_heads * self.head_size)
+        return output.view(batch_size, seq_len, self.num_heads * self.head_size)
 
 
 class PagedAttentionWithRoPE(PagedAttention):
@@ -320,31 +322,45 @@
         rope_scaling: Optional[Dict[str, Any]] = None,
         sliding_window: Optional[int] = None,
     ) -> None:
-        super().__init__(num_heads,
-                         head_size,
-                         scale,
-                         num_kv_heads,
-                         sliding_window=sliding_window)
+        super().__init__(
+            num_heads, head_size, scale, num_kv_heads, sliding_window=sliding_window
+        )
         if rope_scaling is None:
-            self.rotary_emb = RotaryEmbedding(head_size, rotary_dim,
-                                              max_position, base,
-                                              is_neox_style)
+            self.rotary_emb = RotaryEmbedding(
+                head_size, rotary_dim, max_position, base, is_neox_style
+            )
         else:
             scaling_type = rope_scaling["type"]
             scaling_factor = rope_scaling["factor"]
             if scaling_type == "linear":
                 self.rotary_emb = LinearScalingRotaryEmbedding(
-                    head_size, rotary_dim, max_position, base, is_neox_style,
-                    scaling_factor)
+                    head_size,
+                    rotary_dim,
+                    max_position,
+                    base,
+                    is_neox_style,
+                    scaling_factor,
+                )
             elif scaling_type == "dynamic":
                 self.rotary_emb = DynamicNTKScalingRotaryEmbedding(
-                    head_size, rotary_dim, max_position, base, is_neox_style,
-                    scaling_factor)
+                    head_size,
+                    rotary_dim,
+                    max_position,
+                    base,
+                    is_neox_style,
+                    scaling_factor,
+                )
             elif scaling_type == "dynamic-qwen":
                 seq_length = rope_scaling.get("seq_length", 8192)
                 self.rotary_emb = DynamicNTKScalingRotaryEmbeddingQwen(
-                    head_size, rotary_dim, max_position, base, is_neox_style,
-                    scaling_factor, seq_length)
+                    head_size,
+                    rotary_dim,
+                    max_position,
+                    base,
+                    is_neox_style,
+                    scaling_factor,
+                    seq_length,
+                )
             else:
                 raise ValueError(f"Unknown RoPE scaling type {scaling_type}")
 
@@ -359,7 +375,7 @@
         input_metadata: InputMetadata,
         cache_event: Optional[torch.cuda.Event],
     ) -> torch.Tensor:
-        """ PagedAttention forward pass with rotary embedding.
+        """PagedAttention forward pass with rotary embedding.
 
         Args:
             positions: shape = [batch_size, seq_len]
@@ -376,10 +392,10 @@
         Returns:
             shape = [batch_size, seq_len, num_heads * head_size]
         """
-        ids = getattr(input_metadata,'origin_prompt_token_ids',[])
+        ids = getattr(input_metadata, "origin_prompt_token_ids", [])
         if ids != None and len(ids) > 0:
             self.rotary_emb.update_compute_cos_sin_cache(len(ids))
-         
+
         # Apply rotary embedding to the query and key before passing them
         # to the attention op.
         query, key = self.rotary_emb(positions, query, key)
@@ -397,20 +413,21 @@
 class PagedAttentionWithALiBi(PagedAttention):
     """PagedAttention with ALiBi attention bias."""
 
-    def __init__(self,
-                 num_heads: int,
-                 head_size: int,
-                 scale: float,
-                 slopes: List[float],
-                 num_kv_heads: Optional[int] = None) -> None:
+    def __init__(
+        self,
+        num_heads: int,
+        head_size: int,
+        scale: float,
+        slopes: List[float],
+        num_kv_heads: Optional[int] = None,
+    ) -> None:
         super().__init__(num_heads, head_size, scale, num_kv_heads)
         assert len(slopes) == num_heads
 
         slopes = torch.tensor(slopes, dtype=torch.float32)
         self.register_buffer("alibi_slopes", slopes, persistent=False)
 
-    def set_attn_bias(self, input_metadata: InputMetadata,
-                      dtype: torch.dtype) -> None:
+    def set_attn_bias(self, input_metadata: InputMetadata, dtype: torch.dtype) -> None:
         if input_metadata.attn_bias is not None:
             # Already set by a previous layer.
             return
@@ -460,9 +477,7 @@
         if self.num_kv_heads != self.num_heads:
             # Project the key and value tensors to the desired number of heads.
             key = torch.repeat_interleave(key, self.num_queries_per_kv, dim=1)
-            value = torch.repeat_interleave(value,
-                                            self.num_queries_per_kv,
-                                            dim=1)
+            value = torch.repeat_interleave(value, self.num_queries_per_kv, dim=1)
         batch_size = input_metadata.num_prompts
         seq_len = input_metadata.max_prompt_len
 
