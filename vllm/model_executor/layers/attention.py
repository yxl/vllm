--- conflicted
+++ resolved
@@ -291,11 +291,8 @@
         self.base = base
         self.is_neox_style = is_neox_style
         self.scaling_factor = rope_scaling["factor"] if rope_scaling else 1.0 
-<<<<<<< HEAD
         self.seq_length = rope_scaling.get("seq_length", 4096)
-=======
         seq_length = rope_scaling.get("seq_length", 4096)
->>>>>>> 092bf2eb
 
         if rope_scaling is None:
             self.rotary_emb = RotaryEmbedding(head_size, rotary_dim,
@@ -310,10 +307,7 @@
                     scaling_factor)
             elif scaling_type == "dynamic":
                 print("this is layer attension")
-<<<<<<< HEAD
                 seq_length = rope_scaling.get("seq_length", 4096)
-=======
->>>>>>> 092bf2eb
                 true_seq_len = rope_scaling.get("true_seq_len",0)
                 self.rotary_emb = DynamicNTKScalingRotaryEmbedding(
                     head_size, rotary_dim, max_position, base, is_neox_style,
@@ -326,7 +320,7 @@
                     self.head_size, self.rotary_dim, self.max_position, self.base, self.is_neox_style,
                     self.scaling_factor, self.seq_length, len(ids))
             cache = rotary_emb._compute_cos_sin_cache()
-            self.rotary_emb.update_cache(cache, ids, rotary_emb)
+            self.rotary_emb.update_cache(cache)
 
     def forward(
         self,
@@ -356,10 +350,6 @@
         Returns:
             shape = [num_tokens, num_heads * head_size]
         """
-<<<<<<< HEAD
-
-=======
->>>>>>> 092bf2eb
         #rotary_emb = self.rotary_emb
         ids = getattr(input_metadata,'origin_prompt_token_ids',[])
         if ids != None and len(ids) > 0:
@@ -367,14 +357,14 @@
                     self.head_size, self.rotary_dim, self.max_position, self.base, self.is_neox_style,
                     self.scaling_factor, self.seq_length, len(ids))
             cache = rotary_emb._compute_cos_sin_cache()
-            self.rotary_emb.update_cache(cache, ids, rotary_emb)
+            self.rotary_emb.update_cache(cache)
          
         # Apply rotary embedding to the query and key before passing them
         # to the attention op.
 
         print("PagedAttentionWithRoPE xxxxxxxxxxxxxx-x-----x-x-x-x-xx-x-x-x-x-x-x-x-xx-")
         #query, key = self.rotary_emb(positions, query, key)
-        query, key = rotary_emb(positions, query, key)
+        query, key = self.rotary_emb(positions, query, key)
 
         return super().forward(
             query,
