# coding=utf-8
# Adapted from
# https://github.com/huggingface/transformers/blob/v4.33.2/src/transformers/models/llama/modeling_llama.py
# Copyright 2023 The vLLM team.
# Copyright 2022 EleutherAI and the HuggingFace Inc. team. All rights reserved.
#
# This code is based on EleutherAI's GPT-NeoX library and the GPT-NeoX
# and OPT implementations in this library. It has been modified from its
# original forms to accommodate minor architectural differences compared
# to GPT-NeoX and OPT used by the Meta AI team that trained the model.
#
# Licensed under the Apache License, Version 2.0 (the "License");
# you may not use this file except in compliance with the License.
# You may obtain a copy of the License at
#
#     http://www.apache.org/licenses/LICENSE-2.0
#
# Unless required by applicable law or agreed to in writing, software
# distributed under the License is distributed on an "AS IS" BASIS,
# WITHOUT WARRANTIES OR CONDITIONS OF ANY KIND, either express or implied.
# See the License for the specific language governing permissions and
# limitations under the License.
"""Rotary Positional Embeddings."""
import math
from typing import Optional, Tuple, Union

import torch
import torch.nn as nn

from vllm import pos_encoding_ops
from vllm.logger import init_logger

logger = init_logger(__name__)


class RotaryEmbedding(nn.Module):
    """Original rotary positional embedding."""

    def __init__(
        self,
        head_size: int,
        rotary_dim: int,
        max_position_embeddings: int,
        base: int,
        is_neox_style: bool,
        use_logn_attn: Optional[bool] = False,
    ) -> None:
        super().__init__()
        self.head_size = head_size
        self.rotary_dim = rotary_dim
        self.max_position_embeddings = max_position_embeddings
        self.base = base
        self.is_neox_style = is_neox_style

        cache = self._compute_cos_sin_cache()
        cache = cache.to(torch.get_default_dtype())
        self.register_buffer("cos_sin_cache", cache, persistent=False)

        self.use_logn_attn = use_logn_attn

        logn_list = [
            math.log(i, self.max_position_embeddings)
            if i > self.max_position_embeddings
            else 1
            for i in range(1, 32768)
        ]
        logn_tensor = torch.tensor(logn_list)[None, :, None, None]
        self.register_buffer("logn_tensor", logn_tensor, persistent=False)

    def _compute_inv_freq(self, base: Union[int, float]) -> torch.Tensor:
        """Compute the inverse frequency."""
        # NOTE(woosuk): The HF implementation uses `torch.arange(...).float()`.
        # However, we use `torch.arange(..., dtype=torch.float)` instead to
        # avoid numerical issues with large base values (e.g., 10000000).
        # This may cause a slight numerical difference between the HF
        # implementation and ours.
        # NOTE(woosuk): To exactly match the HF implementation, we need to
        # use CPU to compute the cache and then move it to GPU. However, we
        # create the cache on GPU for faster initialization. This may cause
        # a slight numerical difference between the HF implementation and ours.
        inv_freq = 1.0 / (
            base
            ** (
                torch.arange(0, self.rotary_dim, 2, dtype=torch.float, device="cuda")
                / self.rotary_dim
            )
        )
        return inv_freq

    def _compute_cos_sin_cache(self) -> torch.Tensor:
        """Compute the cos and sin cache."""
        inv_freq = self._compute_inv_freq(self.base)
        t = torch.arange(self.max_position_embeddings, dtype=torch.float, device="cuda")

        freqs = torch.einsum("i,j -> ij", t, inv_freq)
        cos = freqs.cos()
        sin = freqs.sin()
        cache = torch.cat((cos, sin), dim=-1)
        return cache

    def forward(
        self,
        positions: torch.Tensor,
        query: torch.Tensor,
        key: torch.Tensor,
    ) -> Tuple[torch.Tensor, torch.Tensor]:
        # pos_encoding_ops.rotary_embedding() is an in-place operation that
        # updates the query and key tensors.
        # Convert the tensors to float16 (Half) if they are not already
        pos_encoding_ops.rotary_embedding(
            positions,
            query,
            key,
            self.head_size,
            self.cos_sin_cache,
            self.is_neox_style,
        )
<<<<<<< HEAD

        if self.use_logn_attn:
            seq_start = key.size(1) - query.size(1)
            seq_end = key.size(1)
            logn_tensor = self.logn_tensor[:, seq_start:seq_end, :, :]
            query = query * logn_tensor.expand_as(query)

=======
>>>>>>> 1361aee3
        return query, key


class LinearScalingRotaryEmbedding(RotaryEmbedding):
    """RotaryEmbedding extended with linear scaling.

    Credits to the Reddit user /u/kaiokendev
    """

    def __init__(
        self,
        head_size: int,
        rotary_dim: int,
        max_position_embeddings: int,
        base: int,
        is_neox_style: bool,
        scaling_factor: float,
    ) -> None:
        self.scaling_factor = scaling_factor
        super().__init__(
            head_size, rotary_dim, max_position_embeddings, base, is_neox_style
        )

    def _compute_cos_sin_cache(self) -> torch.Tensor:
        inv_freq = self._compute_inv_freq(self.base)
        # NOTE(woosuk): self.max_position_embeddings is the original
        # maximum length before applying the rope scaling.
        # Thus, the maximum length after applying the rope scaling is
        # self.max_position_embeddings * self.scaling_factor.
        max_len = self.max_position_embeddings * self.scaling_factor
        t = torch.arange(max_len, dtype=torch.float, device="cuda")
        t = t / self.scaling_factor

        freqs = torch.einsum("i,j -> ij", t, inv_freq)
        cos = freqs.cos()
        sin = freqs.sin()
        cache = torch.cat((cos, sin), dim=-1)
        return cache


class DynamicNTKScalingRotaryEmbedding(RotaryEmbedding):
    """RotaryEmbedding extended with Dynamic NTK scaling.

    Credits to the Reddit users /u/bloc97 and /u/emozilla
    """

    def __init__(
        self,
        head_size: int,
        rotary_dim: int,
        max_position_embeddings: int,
        base: int,
        is_neox_style: bool,
        scaling_factor: float,
    ) -> None:
        self.scaling_factor = scaling_factor
        super().__init__(
            head_size, rotary_dim, max_position_embeddings, base, is_neox_style
        )

    def _compute_cos_sin_cache(self) -> torch.Tensor:
        # NOTE(woosuk): self.max_position_embeddings is the original
        # maximum length before applying the rope scaling.
        # Thus, the maximum length after applying the rope scaling is
        # self.max_position_embeddings * self.scaling_factor.
        max_len = self.max_position_embeddings * self.scaling_factor
        base = self.base * (
            (self.scaling_factor * max_len / self.max_position_embeddings)
            - (self.scaling_factor - 1)
        ) ** (self.rotary_dim / (self.rotary_dim - 2))
        inv_freq = self._compute_inv_freq(base)
        t = torch.arange(max_len, dtype=torch.float, device="cuda")

        freqs = torch.einsum("i,j -> ij", t, inv_freq)
        cos = freqs.cos()
        sin = freqs.sin()
        cache = torch.cat((cos, sin), dim=-1)
        return cache


class DynamicNTKScalingRotaryEmbeddingQwen(RotaryEmbedding):
    """RotaryEmbedding extended with Dynamic NTK scaling.
    reference: https://huggingface.co/Qwen/Qwen-7B-Chat/blob/main/modeling_qwen.py
    """

    def __init__(
        self,
        head_size: int,
        rotary_dim: int,
        max_position_embeddings: int,
        base: int,
        is_neox_style: bool,
        scaling_factor: float,
        seq_length: int,
    ) -> None:
        self.scaling_factor = scaling_factor
        self.seq_length = seq_length

        super().__init__(
            head_size, rotary_dim, max_position_embeddings, base, is_neox_style
        )
<<<<<<< HEAD
=======

        logn_list = [
            math.log(i, self.seq_length) if i > self.seq_length else 1
            for i in range(1, 32768)
        ]
        logn_tensor = torch.tensor(logn_list)[None, :, None, None]
        self.register_buffer("logn_tensor", logn_tensor, persistent=False)

    def forward(
        self,
        positions: torch.Tensor,
        query: torch.Tensor,
        key: torch.Tensor,
    ) -> Tuple[torch.Tensor, torch.Tensor]:
        # pos_encoding_ops.rotary_embedding() is an in-place operation that
        # updates the query and key tensors.
        # Convert the tensors to float16 (Half) if they are not already

        seq_start = key.size(1) - query.size(1)
        seq_end = key.size(1)
        logn_tensor = self.logn_tensor[:, seq_start:seq_end, :, :]
        query = query * logn_tensor.expand_as(query)

        pos_encoding_ops.rotary_embedding(
            positions,
            query,
            key,
            self.head_size,
            self.cos_sin_cache,
            self.is_neox_style,
        )
        return query, key
>>>>>>> 1361aee3

    def _compute_cos_sin_cache(self) -> torch.Tensor:
        # NOTE(woosuk): self.max_position_embeddings is the original
        # maximum length before applying the rope scaling.
        # Thus, the maximum length after applying the rope scaling is
        # self.max_position_embeddings * self.scaling_factor.
        max_len = self.max_position_embeddings * self.scaling_factor
        base = self.base * (
            (self.scaling_factor * max_len / self.max_position_embeddings)
            - (self.scaling_factor - 1)
        ) ** (self.rotary_dim / (self.rotary_dim - 2))
        inv_freq = self._compute_inv_freq(base)
        t = torch.arange(max_len, dtype=torch.float, device="cuda")

        freqs = torch.einsum("i,j -> ij", t, inv_freq)
        cos = freqs.cos()
        sin = freqs.sin()
        cache = torch.cat((cos, sin), dim=-1)
        return cache

    def update_compute_cos_sin_cache(self, true_seq_len):
        # refer to the implementation of qwen
        # https://huggingface.co/Qwen/Qwen-7B-Chat/blob/main/modeling_qwen.py#L779

<<<<<<< HEAD
        self.use_logn_attn = True

=======
>>>>>>> 1361aee3
        max_len = self.max_position_embeddings * self.scaling_factor

        ntk_alpha = self.get_ntk_alpha(true_seq_len)

        base = self.base * ntk_alpha ** (self.rotary_dim / (self.rotary_dim - 2))

        inv_freq = self._compute_inv_freq(base)
        t = torch.arange(max_len, dtype=torch.float, device="cuda")

        freqs = torch.einsum("i,j -> ij", t, inv_freq)
        cos = freqs.cos()
        sin = freqs.sin()
        cache = torch.cat((cos, sin), dim=-1)

        # NOTICE: make sure get the right default dtype
        cache = cache.to(torch.get_default_dtype())
        # TODO: Are concurrent requests conflicting?
        self.register_buffer("cos_sin_cache", cache, persistent=False)

    def get_ntk_alpha(self, true_seq_len):
        # in practice, true_seq_len * 2 have a better effect
        context_value = math.log(true_seq_len * 2 / self.seq_length, 2) + 1
        ntk_alpha = 2 ** math.ceil(context_value) - 1
        ntk_alpha = max(ntk_alpha, 1.0)

        logger.info(
            f"true_seq_len: {true_seq_len},seq_length: {self.seq_length},ntk_alpha: {ntk_alpha}"
        )

        return ntk_alpha<|MERGE_RESOLUTION|>--- conflicted
+++ resolved
@@ -115,7 +115,6 @@
             self.cos_sin_cache,
             self.is_neox_style,
         )
-<<<<<<< HEAD
 
         if self.use_logn_attn:
             seq_start = key.size(1) - query.size(1)
@@ -123,8 +122,6 @@
             logn_tensor = self.logn_tensor[:, seq_start:seq_end, :, :]
             query = query * logn_tensor.expand_as(query)
 
-=======
->>>>>>> 1361aee3
         return query, key
 
 
@@ -226,41 +223,6 @@
         super().__init__(
             head_size, rotary_dim, max_position_embeddings, base, is_neox_style
         )
-<<<<<<< HEAD
-=======
-
-        logn_list = [
-            math.log(i, self.seq_length) if i > self.seq_length else 1
-            for i in range(1, 32768)
-        ]
-        logn_tensor = torch.tensor(logn_list)[None, :, None, None]
-        self.register_buffer("logn_tensor", logn_tensor, persistent=False)
-
-    def forward(
-        self,
-        positions: torch.Tensor,
-        query: torch.Tensor,
-        key: torch.Tensor,
-    ) -> Tuple[torch.Tensor, torch.Tensor]:
-        # pos_encoding_ops.rotary_embedding() is an in-place operation that
-        # updates the query and key tensors.
-        # Convert the tensors to float16 (Half) if they are not already
-
-        seq_start = key.size(1) - query.size(1)
-        seq_end = key.size(1)
-        logn_tensor = self.logn_tensor[:, seq_start:seq_end, :, :]
-        query = query * logn_tensor.expand_as(query)
-
-        pos_encoding_ops.rotary_embedding(
-            positions,
-            query,
-            key,
-            self.head_size,
-            self.cos_sin_cache,
-            self.is_neox_style,
-        )
-        return query, key
->>>>>>> 1361aee3
 
     def _compute_cos_sin_cache(self) -> torch.Tensor:
         # NOTE(woosuk): self.max_position_embeddings is the original
@@ -285,12 +247,9 @@
         # refer to the implementation of qwen
         # https://huggingface.co/Qwen/Qwen-7B-Chat/blob/main/modeling_qwen.py#L779
 
-<<<<<<< HEAD
+        max_len = self.max_position_embeddings * self.scaling_factor
+
         self.use_logn_attn = True
-
-=======
->>>>>>> 1361aee3
-        max_len = self.max_position_embeddings * self.scaling_factor
 
         ntk_alpha = self.get_ntk_alpha(true_seq_len)
 
