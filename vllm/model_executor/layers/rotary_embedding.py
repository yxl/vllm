--- conflicted
+++ resolved
@@ -28,7 +28,9 @@
 import torch.nn as nn
 
 from vllm import pos_encoding_ops
-
+from vllm.logger import init_logger
+
+logger = init_logger(__name__)
 
 class RotaryEmbedding(nn.Module):
     """Original rotary positional embedding."""
@@ -49,10 +51,7 @@
         self.is_neox_style = is_neox_style
 
         cache = self._compute_cos_sin_cache()
-        print(f"RotaryEmbedding:cache:{cache.dtype}")
         cache = cache.to(torch.get_default_dtype())
-        print(f"RotaryEmbedding:cache.to(torch.get_default_dtype()):cache:{torch.get_default_dtype()}")
-        print(f"RotaryEmbedding::cache:{cache.dtype}")
         self.register_buffer("cos_sin_cache", cache, persistent=False)
 
     def _compute_inv_freq(self, base: Union[int, float]) -> torch.Tensor:
@@ -71,15 +70,6 @@
                                  self.rotary_dim))
         return inv_freq
 
-    def update_cache(self,cache):
-<<<<<<< HEAD
-=======
-        print(f"RotaryEmbedding update cache:{torch.get_default_dtype()}")
->>>>>>> 68ce05ee
-        cache = cache.to(torch.get_default_dtype())
-        self.register_buffer("cos_sin_cache", cache, persistent=False)
-
-
     def _compute_cos_sin_cache(self) -> torch.Tensor:
         """Compute the cos and sin cache."""
         inv_freq = self._compute_inv_freq(self.base)
@@ -102,14 +92,6 @@
         # pos_encoding_ops.rotary_embedding() is an in-place operation that
         # updates the query and key tensors.
         # Convert the tensors to float16 (Half) if they are not already
-        print(f"positions:{positions.dtype}")
-        print(f"query:{query.dtype}")
-        print(f"key:{key.dtype}")
-        if self.cos_sin_cache.dtype == torch.float32:
-            self.cos_sin_cache = self.cos_sin_cache.half()
-
-        print(f"self.cos_sin_cache type:{self.cos_sin_cache.dtype}") 
-
         pos_encoding_ops.rotary_embedding(positions, query, key,
                                           self.head_size, self.cos_sin_cache,
                                           self.is_neox_style)
@@ -151,7 +133,6 @@
         cache = torch.cat((cos, sin), dim=-1)
         return cache
 
-
 class DynamicNTKScalingRotaryEmbedding(RotaryEmbedding):
     """RotaryEmbedding extended with Dynamic NTK scaling.
 
@@ -166,13 +147,8 @@
         base: int,
         is_neox_style: bool,
         scaling_factor: float,
-        seq_length: int,
-        true_seq_len: int,
     ) -> None:
         self.scaling_factor = scaling_factor
-        self.seq_length = seq_length
-        self.true_seq_len = true_seq_len
-
         super().__init__(head_size, rotary_dim, max_position_embeddings, base,
                          is_neox_style)
 
@@ -181,42 +157,90 @@
         # maximum length before applying the rope scaling.
         # Thus, the maximum length after applying the rope scaling is
         # self.max_position_embeddings * self.scaling_factor.
-        ntk_alpha = 1.0
-        max_len = self.max_position_embeddings * self.scaling_factor
-        if self.true_seq_len > 0:
-            ntk_alpha = self.get_ntk_alpha_qwen()
-        else:
-            ntk_alpha = self.get_ntk_alpha(max_len)
-
-        print(f"ntk_alpha:{ntk_alpha}")
+        max_len = self.max_position_embeddings * self.scaling_factor
+        base = self.base * (
+            (self.scaling_factor * max_len / self.max_position_embeddings) -
+            (self.scaling_factor - 1))**(self.rotary_dim /
+                                         (self.rotary_dim - 2))
+        inv_freq = self._compute_inv_freq(base)
+        t = torch.arange(max_len, dtype=torch.float, device="cuda")
+
+        freqs = torch.einsum("i,j -> ij", t, inv_freq)
+        cos = freqs.cos()
+        sin = freqs.sin()
+        cache = torch.cat((cos, sin), dim=-1)
+        return cache
+
+class DynamicNTKScalingRotaryEmbeddingQwen(RotaryEmbedding):
+    """RotaryEmbedding extended with Dynamic NTK scaling.
+    reference: https://huggingface.co/Qwen/Qwen-7B-Chat/blob/main/modeling_qwen.py
+    """
+
+    def __init__(
+        self,
+        head_size: int,
+        rotary_dim: int,
+        max_position_embeddings: int,
+        base: int,
+        is_neox_style: bool,
+        scaling_factor: float,
+        seq_length: int,
+    ) -> None:
+        self.scaling_factor = scaling_factor
+        self.seq_length = seq_length
+
+        super().__init__(head_size, rotary_dim, max_position_embeddings, base,
+                         is_neox_style)
+
+    def _compute_cos_sin_cache(self) -> torch.Tensor:
+        # NOTE(woosuk): self.max_position_embeddings is the original
+        # maximum length before applying the rope scaling.
+        # Thus, the maximum length after applying the rope scaling is
+        # self.max_position_embeddings * self.scaling_factor.
+        max_len = self.max_position_embeddings * self.scaling_factor
+        base = self.base * (
+            (self.scaling_factor * max_len / self.max_position_embeddings) -
+            (self.scaling_factor - 1))**(self.rotary_dim /
+                                         (self.rotary_dim - 2))
+        inv_freq = self._compute_inv_freq(base)
+        t = torch.arange(max_len, dtype=torch.float, device="cuda")
+
+        freqs = torch.einsum("i,j -> ij", t, inv_freq)
+        cos = freqs.cos()
+        sin = freqs.sin()
+        cache = torch.cat((cos, sin), dim=-1)
+        return cache
+
+
+    def update_compute_cos_sin_cache(self,true_seq_len):
+        # refer to the implementation of qwen
+        # https://huggingface.co/Qwen/Qwen-7B-Chat/blob/main/modeling_qwen.py#L779
+        
+        max_len = self.max_position_embeddings * self.scaling_factor
+         
+        ntk_alpha = self.get_ntk_alpha(true_seq_len)
+
         base = self.base * ntk_alpha ** ( self.rotary_dim / (self.rotary_dim - 2) )
    
         inv_freq = self._compute_inv_freq(base)
         t = torch.arange(max_len, dtype=torch.float, device="cuda")
-
     
         freqs = torch.einsum("i,j -> ij", t, inv_freq)
         cos = freqs.cos()
         sin = freqs.sin()
         cache = torch.cat((cos, sin), dim=-1)
 
-        print(f"_compute_cos_sin_cache cache: {cache.dtype}")
-
-        return cache
-
-    def get_ntk_alpha(self,max_len):
-        print(f"get_ntk_alpha max_len:{max_len},max_position_embeddings:{self.max_position_embeddings}")
-        ntk_alpha = (self.scaling_factor * max_len / self.max_position_embeddings) - (self.scaling_factor - 1)
-        ntk_alpha = 2.0
-        return ntk_alpha
-
-    def get_ntk_alpha_qwen(self):
-        print(f"get_ntk_alpha qwen true_seq_len:{self.true_seq_len},seq_length:{self.seq_length}")
-        context_value = math.log(self.true_seq_len / self.seq_length, 2) + 1
+        # NOTICE: make sure get the right default dtype
+        cache = cache.to(torch.get_default_dtype())
+        # TODO: Are concurrent requests conflicting?
+        self.register_buffer("cos_sin_cache", cache, persistent=False)
+
+    def get_ntk_alpha(self,true_seq_len):
+        # in practice, true_seq_len * 2 have a better effect
+        context_value = math.log(true_seq_len * 2/ self.seq_length, 2) + 1
         ntk_alpha = 2 ** math.ceil(context_value) - 1
-<<<<<<< HEAD
-        print(f"debug:{ntk_alpha}")
-=======
->>>>>>> 68ce05ee
         ntk_alpha = max(ntk_alpha, 1.0)
+
+        logger.info(f"true_seq_len: {true_seq_len},seq_length: {self.seq_length},ntk_alpha: {ntk_alpha}")
+
         return ntk_alpha 