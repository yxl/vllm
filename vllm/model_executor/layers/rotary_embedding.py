--- conflicted
+++ resolved
@@ -160,11 +160,13 @@
         # maximum length before applying the rope scaling.
         # Thus, the maximum length after applying the rope scaling is
         # self.max_position_embeddings * self.scaling_factor.
-        
-        max_len = self.max_position_embeddings * self.scaling_factor
-     
-    
-        ntk_alpha = self.get_ntk_alpha(max_len)
+        ntk_alpha = 1.0
+        if self.true_seq_len > 0:
+            ntk_alpha = self.get_ntk_alpha_qwen()
+        else:
+            max_len = self.max_position_embeddings * self.scaling_factor
+            ntk_alpha = self.get_ntk_alpha(max_len)
+
         print(f"ntk_alpha:{ntk_alpha}")
         base = self.base * ntk_alpha ** ( self.rotary_dim / (self.rotary_dim - 2) )
    
@@ -176,23 +178,12 @@
         sin = freqs.sin()
         cache = torch.cat((cos, sin), dim=-1)
         return cache
-<<<<<<< HEAD
     def get_ntk_alpha(self,max_len):
-        import math
-        #ntk_alpha = (self.scaling_factor * max_len / self.max_position_embeddings) - (self.scaling_factor - 1)
-        
-        context_value = math.log( self.scaling_factor * self.max_position_embeddings / self.max_position_embeddings, 2) + 1
-       
-        ntk_alpha = 2 ** math.ceil(context_value) - 1
-      
-        ntk_alpha = max(ntk_alpha,1)
-        #ntk_alpha = 2
+        print(f"get_ntk_alpha max_len:{max_len},max_position_embeddings:{self.max_position_embeddings}")
+        ntk_alpha = (self.scaling_factor * max_len / self.max_position_embeddings) - (self.scaling_factor - 1)
         return ntk_alpha
-=======
-    def get_ntk_alpha(self):
-
+    def get_ntk_alpha_qwen(self):
         context_value = math.log(self.true_seq_len / self.seq_length, 2) + 1
         ntk_alpha = 2 ** math.ceil(context_value) - 1
         ntk_alpha = max(ntk_alpha, 1)
-        return ntk_alpha 
->>>>>>> 48d5da4a
+        return ntk_alpha 