--- conflicted
+++ resolved
@@ -53,12 +53,13 @@
                     range(
                         start_idx + max(0, prompt_len - sliding_window),
                         start_idx + prompt_len,
-                    ))
+                    )
+                )
                 start_idx += self.max_prompt_len
             to_cache.extend(range(start_idx, slot_mapping.shape[0]))
-            self.to_cache = torch.tensor(to_cache,
-                                         dtype=torch.int32,
-                                         device=self.slot_mapping.device)
+            self.to_cache = torch.tensor(
+                to_cache, dtype=torch.int32, device=self.slot_mapping.device
+            )
 
         self.num_prompts = len(prompt_lens)
         self.num_prompt_tokens = self.num_prompts * self.max_prompt_len
@@ -75,19 +76,16 @@
 
     def __repr__(self) -> str:
         # Print only useful metadata.
-        return (f'InputMetadata('
-                f'num_prompt_tokens={self.num_prompt_tokens}, '
-                f'num_prompts={self.num_prompts}, '
-                f'prompt_lens={self.prompt_lens}, '
-                f'num_generation_tokens={self.num_generation_tokens}, '
-                f'context_lens={self.context_lens}, '
-                f'max_context_len={self.max_context_len}, '
-                f'max_num_blocks_per_seq={self.max_num_blocks_per_seq}, '
-<<<<<<< HEAD
-                f'block_tables={self.block_tables}), '
-                f'origin_prompt_token_ids={self.origin_prompt_token_ids}), '
-                f'slot_mapping={self.slot_mapping}')
-=======
-                f'block_tables={self.block_tables}, '
-                f'slot_mapping={self.slot_mapping})')
->>>>>>> f8a1e39f
+        return (
+            f"InputMetadata("
+            f"num_prompt_tokens={self.num_prompt_tokens}, "
+            f"num_prompts={self.num_prompts}, "
+            f"prompt_lens={self.prompt_lens}, "
+            f"num_generation_tokens={self.num_generation_tokens}, "
+            f"context_lens={self.context_lens}, "
+            f"max_context_len={self.max_context_len}, "
+            f"max_num_blocks_per_seq={self.max_num_blocks_per_seq}, "
+            f"block_tables={self.block_tables},"
+            f"slot_mapping={self.slot_mapping},"
+            f"origin_prompt_token_ids={self.origin_prompt_token_ids}) "
+        )