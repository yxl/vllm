--- conflicted
+++ resolved
@@ -130,12 +130,8 @@
         cache_event: Optional[torch.cuda.Event],
     ) -> torch.Tensor:
         #print(f"QWenAttention:input_metadata{input_metadata}")
-<<<<<<< HEAD
-
-=======
         ids = getattr(input_metadata,'origin_prompt_token_ids',[])
         self.attn.update_cache(ids)
->>>>>>> 092bf2eb
         qkv, _ = self.c_attn(hidden_states)
         q, k, v = qkv.chunk(chunks=3, dim=-1)
 
@@ -206,7 +202,7 @@
         residual = hidden_states
         hidden_states = self.ln_1(hidden_states)
 
-        self.attn.
+        #self.attn.
 
         hidden_states = self.attn(
             positions=positions,
