# coding=utf-8
# Adapted from
# https://huggingface.co/Qwen/Qwen-7B/blob/main/modeling_qwen.py
# Copyright (c) Alibaba Cloud.
# LICENSE: https://huggingface.co/Qwen/Qwen-7B/blob/main/LICENSE
"""Inference-only QWen model compatible with HuggingFace weights.

The input of the model is flattened to a 1D tensor of tokens. The model uses
InputMetadata to extract the original 2D shape of the input.
"""
from typing import Any, Dict, List, Optional, Tuple

import torch
from torch import nn

from vllm.model_executor.input_metadata import InputMetadata
from vllm.model_executor.layers.activation import SiluAndMul
from vllm.model_executor.layers.attention import PagedAttentionWithRoPE
from vllm.model_executor.layers.layernorm import RMSNorm
from vllm.model_executor.layers.quantized_linear import ParallelLinear
from vllm.model_executor.layers.sampler import Sampler
from vllm.model_executor.parallel_utils.layers import VocabParallelEmbedding
from vllm.model_executor.parallel_utils.parallel_state import (
    get_tensor_model_parallel_rank,
    get_tensor_model_parallel_world_size,
)
from vllm.model_executor.quantization_utils import QuantizationConfig
from vllm.model_executor.weight_utils import (
    convert_pyslice_to_tensor,
    get_parallel_weight,
    hf_model_weights_iterator,
    load_padded_tensor_parallel_vocab,
    load_tensor_parallel_weights,
)
from vllm.sequence import SamplerOutput
from vllm.transformers_utils.configs.qwen import QWenConfig

KVCache = Tuple[torch.Tensor, torch.Tensor]


class QWenMLP(nn.Module):

    def __init__(
        self,
        hidden_size: int,
        intermediate_size: int,
        hidden_act: str = "silu",
        quant_config: Optional[QuantizationConfig] = None,
    ):
        super().__init__()
        self.gate_up_proj = ParallelLinear.column(
            hidden_size,
            2 * intermediate_size,
            bias=False,
            gather_output=False,
            quant_config=quant_config,
        )
        self.c_proj = ParallelLinear.row(
            intermediate_size,
            hidden_size,
            bias=False,
            input_is_parallel=True,
            quant_config=quant_config,
        )
        if hidden_act != "silu":
            raise ValueError(f"Unsupported activation: {hidden_act}. "
                             "Only silu is supported for now.")
        self.act_fn = SiluAndMul()

    def forward(self, x):
        gate_up, _ = self.gate_up_proj(x)
        x = self.act_fn(gate_up)
        x, _ = self.c_proj(x)
        return x


class QWenAttention(nn.Module):
    def __init__(self,
                 hidden_size: int,
                 num_heads: int,
                 max_position_embeddings: int,
                 rope_theta: float = 10000,
                 rope_scaling: Optional[Dict[str, Any]] = None,
                 quant_config: Optional[QuantizationConfig] = None,):
        super().__init__()
        self.hidden_size = hidden_size
        tensor_model_parallel_world_size = get_tensor_model_parallel_world_size(
        )
        self.total_num_heads = num_heads
        assert self.total_num_heads % tensor_model_parallel_world_size == 0
        self.num_heads = (self.total_num_heads //
                          tensor_model_parallel_world_size)
        self.head_dim = hidden_size // self.total_num_heads
        self.rope_scaling = rope_scaling
        self.rope_theta = rope_theta
        self.max_position_embeddings = max_position_embeddings

        # pylint: disable=invalid-name
        self.c_attn = ParallelLinear.column(
            hidden_size,
            3 * hidden_size,
            bias=True,
            gather_output=False,
            quant_config=quant_config,
        )
        self.c_proj = ParallelLinear.row(
            self.total_num_heads * self.head_dim,
            hidden_size,
            bias=False,
            input_is_parallel=True,
            quant_config=quant_config,
        )
        self.scaling = self.head_dim**-0.5

        self.attn = PagedAttentionWithRoPE(
            self.num_heads,
            self.head_dim,
            self.scaling,
            rotary_dim=self.head_dim,
            base=rope_theta,
            max_position=max_position_embeddings,
            rope_scaling=rope_scaling)

    def forward(
        self,
        positions: torch.Tensor,
        hidden_states: torch.Tensor,
        kv_cache: KVCache,
        input_metadata: InputMetadata,
        cache_event: Optional[torch.cuda.Event],
    ) -> torch.Tensor:
        #print(f"QWenAttention:input_metadata{input_metadata}")
<<<<<<< HEAD
=======

>>>>>>> 6cf11874
        qkv, _ = self.c_attn(hidden_states)
        q, k, v = qkv.chunk(chunks=3, dim=-1)

        k_cache, v_cache = kv_cache
        attn_output = self.attn(positions, q, k, v, k_cache, v_cache,
                                input_metadata, cache_event)

        output, _ = self.c_proj(attn_output)
        return output


class QWenBlock(nn.Module):

    def __init__(self,
                 config: QWenConfig,
                 quant_config: Optional[QuantizationConfig] = None):
        super().__init__()
        self.ln_1 = RMSNorm(config.hidden_size, eps=config.layer_norm_epsilon)

        rope_scaling = getattr(config, "rope_scaling", None)

        rope_theta = getattr(config, "rotary_emb_base", 10000)
        max_position_embeddings = getattr(config,"max_position_embeddings",8192)
        seq_length = getattr(config, "seq_length", 8192)

        if config.use_dynamic_ntk:
            if rope_scaling == None:
                rope_scaling = {
                    "type": "dynamic",
                    "seq_len": seq_length,
                    "factor": 1.0,
                }
            else:
                rope_scaling["type"] = "dynamic"
                rope_scaling["seq_len"] = seq_length
                rope_scaling["factor"] = 1.0
        self.rope_scaling = rope_scaling
        self.max_position_embeddings = max_position_embeddings
        self.hidden_size = config.hidden_size
        self.num_attention_heads = config.num_attention_heads
        self.rope_theta=rope_theta
        self.attn = QWenAttention(config.hidden_size,
                                  config.num_attention_heads,
                                  max_position_embeddings,
                                  rope_theta=rope_theta,
                                  rope_scaling=rope_scaling,
                                  quant_config=quant_config)

        self.ln_2 = RMSNorm(config.hidden_size, eps=config.layer_norm_epsilon)

        self.mlp = QWenMLP(
            config.hidden_size,
            config.intermediate_size // 2,
            quant_config=quant_config,
        )

    def forward(
        self,
        positions: torch.Tensor,
        hidden_states: torch.Tensor,
        kv_cache: KVCache,
        input_metadata: InputMetadata,
        cache_event: Optional[torch.cuda.Event],
    ) -> torch.Tensor:
        #getattr(input_metadata,'origin_prompt_token_ids',[])

        # Self Attention
        residual = hidden_states
        hidden_states = self.ln_1(hidden_states)
        hidden_states = self.attn(
            positions=positions,
            hidden_states=hidden_states,
            kv_cache=kv_cache,
            input_metadata=input_metadata,
            cache_event=cache_event,
        )
        hidden_states = residual + hidden_states

        # Fully Connected
        residual = hidden_states
        hidden_states = self.ln_2(hidden_states)
        hidden_states = self.mlp(hidden_states)
        hidden_states = residual + hidden_states
        return hidden_states


class QWenModel(nn.Module):

    def __init__(self,
                 config: QWenConfig,
                 quant_config: Optional[QuantizationConfig] = None):
        super().__init__()
        self.config = config
        self.vocab_size = config.vocab_size

        vocab_size = ((config.vocab_size + 63) // 64) * 64
        self.wte = VocabParallelEmbedding(
            vocab_size,
            config.hidden_size,
        )
        self.h = nn.ModuleList([
            QWenBlock(config, quant_config)
            for _ in range(config.num_hidden_layers)
        ])
        self.ln_f = RMSNorm(config.hidden_size, eps=config.layer_norm_epsilon)

    def forward(
        self,
        input_ids: torch.Tensor,
        positions: torch.Tensor,
        kv_caches: List[KVCache],
        input_metadata: InputMetadata,
        cache_events: Optional[List[torch.cuda.Event]],
    ) -> torch.Tensor:
        hidden_states = self.wte(input_ids)
        for i in range(len(self.h)):
            if cache_events is None:
                cache_event = None
            else:
                cache_event = cache_events[i]
            layer = self.h[i]
            hidden_states = layer(
                positions,
                hidden_states,
                kv_caches[i],
                input_metadata,
                cache_event,
            )
        hidden_states = self.ln_f(hidden_states)
        return hidden_states


class QWenLMHeadModel(nn.Module):

    def __init__(self,
                 config: QWenConfig,
                 quant_config: Optional[QuantizationConfig] = None):
        super().__init__()
        self.config = config
        self.quant_config = quant_config
        self.transformer = QWenModel(config, quant_config)
        vocab_size = ((config.vocab_size + 63) // 64) * 64
        self.lm_head = ParallelLinear.column(
            config.hidden_size,
            vocab_size,
            bias=False,
            gather_output=False,
            quant_config=None
        )
        self.sampler = Sampler(config.vocab_size)

    def forward(
        self,
        input_ids: torch.Tensor,
        positions: torch.Tensor,
        kv_caches: List[KVCache],
        input_metadata: InputMetadata,
        cache_events: Optional[List[torch.cuda.Event]],
    ) -> SamplerOutput:
        hidden_states = self.transformer(input_ids, positions, kv_caches,
                                         input_metadata, cache_events)
        next_tokens = self.sampler(self.lm_head.weight, hidden_states,
                                   input_metadata)
        return next_tokens

    column_parallel_layers = []
    row_parallel_layers = ["c_proj"]

    def load_weights(
        self,
        model_name_or_path: str,
        cache_dir: Optional[str] = None,
        load_format: str = "auto",
        revision: Optional[str] = None,
    ):
        (column_parallel_weights, row_parallel_weights,
         ignore_weight_suffixes) = get_parallel_weight(self)
        tp_world_size = get_tensor_model_parallel_world_size()
        tp_rank = get_tensor_model_parallel_rank()
        state_dict = self.state_dict()

        for name, loaded_weight in hf_model_weights_iterator(
                model_name_or_path, cache_dir, load_format, revision):
            if "rotary_emb.inv_freq" in name:
                continue
            if any(name.endswith(suffix) for suffix in ignore_weight_suffixes):
                continue

            loaded_weight = convert_pyslice_to_tensor(loaded_weight)

            is_transposed = False
            if self.quant_config is not None:
                is_transposed = self.quant_config.is_transposed(name)
            if is_transposed:
                loaded_weight = loaded_weight.T

            if "c_attn" in name and "g_idx" not in name:
                total_num_heads = self.config.num_attention_heads
                num_heads = total_num_heads // tp_world_size
                head_start = tp_rank * num_heads
                head_end = (tp_rank + 1) * num_heads

                weight_shape = loaded_weight.shape
                loaded_weight = loaded_weight.view(3, total_num_heads, -1,
                                                   *weight_shape[1:])
                loaded_weight = loaded_weight[:, head_start:head_end]
                loaded_weight = loaded_weight.reshape(-1, *weight_shape[1:])

            is_gate_up_weight = False
            for stride_id, weight_name in enumerate(["w2", "w1"]):
                if weight_name not in name:
                    continue
                name = name.replace(weight_name, "gate_up_proj")
                if "g_idx" in name:
                    break
                if name not in state_dict:
                    continue
                param = state_dict[name]
                if is_transposed:
                    param = param.T
                shard_size = param.shape[0] // 2
                loaded_weight = loaded_weight[shard_size * tp_rank:shard_size *
                                              (tp_rank + 1)]
                param_slice = param.data[shard_size * stride_id:shard_size *
                                         (stride_id + 1)]
                assert param_slice.shape == loaded_weight.shape
                param_slice.copy_(loaded_weight)
                is_gate_up_weight = True
                break
            if is_gate_up_weight:
                continue

            if name not in state_dict:
                continue
            param = state_dict[name]
            if is_transposed:
                param = param.T

            if "wte" in name or "lm_head" in name:
                load_padded_tensor_parallel_vocab(param, loaded_weight,
                                                  tp_rank)
                continue

            load_tensor_parallel_weights(
                param,
                loaded_weight,
                name,
                column_parallel_weights,
                row_parallel_weights,
                tp_rank,
            )<|MERGE_RESOLUTION|>--- conflicted
+++ resolved
@@ -130,10 +130,7 @@
         cache_event: Optional[torch.cuda.Event],
     ) -> torch.Tensor:
         #print(f"QWenAttention:input_metadata{input_metadata}")
-<<<<<<< HEAD
-=======
-
->>>>>>> 6cf11874
+
         qkv, _ = self.c_attn(hidden_states)
         q, k, v = qkv.chunk(chunks=3, dim=-1)
 
