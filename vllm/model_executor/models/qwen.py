--- conflicted
+++ resolved
@@ -117,8 +117,8 @@
             self.head_dim,
             self.scaling,
             rotary_dim=self.head_dim,
+            max_position=max_position_embeddings,
             base=rope_theta,
-            max_position=max_position_embeddings,
             rope_scaling=rope_scaling)
 
     def forward(
@@ -129,9 +129,7 @@
         input_metadata: InputMetadata,
         cache_event: Optional[torch.cuda.Event],
     ) -> torch.Tensor:
-        #print(f"QWenAttention:input_metadata{input_metadata}")
-        ids = getattr(input_metadata,'origin_prompt_token_ids',[])
-        self.attn.update_cache(ids)
+        
         qkv, _ = self.c_attn(hidden_states)
         q, k, v = qkv.chunk(chunks=3, dim=-1)
 
@@ -160,14 +158,14 @@
         if config.use_dynamic_ntk:
             if rope_scaling == None:
                 rope_scaling = {
-                    "type": "dynamic",
+                    "type": "dynamic-qwen",
                     "seq_len": seq_length,
-                    "factor": 1.0,
+                    "factor": 2.0,
                 }
             else:
-                rope_scaling["type"] = "dynamic"
+                rope_scaling["type"] = "dynamic-qwen"
                 rope_scaling["seq_len"] = seq_length
-                rope_scaling["factor"] = 1.0
+                rope_scaling["factor"] = 2.0
         self.rope_scaling = rope_scaling
         self.max_position_embeddings = max_position_embeddings
         self.hidden_size = config.hidden_size
@@ -196,17 +194,9 @@
         input_metadata: InputMetadata,
         cache_event: Optional[torch.cuda.Event],
     ) -> torch.Tensor:
-        #getattr(input_metadata,'origin_prompt_token_ids',[])
-
         # Self Attention
         residual = hidden_states
         hidden_states = self.ln_1(hidden_states)
-
-<<<<<<< HEAD
-=======
-        #self.attn.
-
->>>>>>> 68ce05ee
         hidden_states = self.attn(
             positions=positions,
             hidden_states=hidden_states,
