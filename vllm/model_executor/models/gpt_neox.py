--- conflicted
+++ resolved
@@ -34,24 +34,12 @@
                                                QKVParallelLinear,
                                                RowParallelLinear)
 from vllm.model_executor.layers.sampler import Sampler
-<<<<<<< HEAD
-from vllm.model_executor.layers.quantized_linear import ParallelLinear
-from vllm.model_executor.quantization_utils import QuantizationConfig
-from vllm.model_executor.weight_utils import (hf_model_weights_iterator,
-                                              load_tensor_parallel_weights,
-                                              convert_pyslice_to_tensor,
-                                              get_parallel_weight)
-from vllm.model_executor.parallel_utils.parallel_state import (
-    get_tensor_model_parallel_rank, get_tensor_model_parallel_world_size)
-from vllm.model_executor.parallel_utils.layers import VocabParallelEmbedding
-=======
 from vllm.model_executor.layers.vocab_parallel_embedding import (
     VocabParallelEmbedding, ParallelLMHead)
 from vllm.model_executor.parallel_utils.parallel_state import (
     get_tensor_model_parallel_world_size)
 from vllm.model_executor.weight_utils import (default_weight_loader,
                                               hf_model_weights_iterator)
->>>>>>> 37c1e3c2
 from vllm.sequence import SamplerOutput
 
 KVCache = Tuple[torch.Tensor, torch.Tensor]
@@ -59,17 +47,11 @@
 
 class GPTNeoXAttention(nn.Module):
 
-<<<<<<< HEAD
-    def __init__(self,
-                 config: GPTNeoXConfig,
-                 quant_config: Optional[QuantizationConfig] = None):
-=======
-    def __init__(
-        self,
-        config: GPTNeoXConfig,
-        linear_method: Optional[LinearMethodBase] = None,
-    ):
->>>>>>> 37c1e3c2
+    def __init__(
+        self,
+        config: GPTNeoXConfig,
+        linear_method: Optional[LinearMethodBase] = None,
+    ):
         super().__init__()
         self.total_num_heads = config.num_attention_heads
         self.hidden_size = config.hidden_size
@@ -81,29 +63,16 @@
         self.num_heads = (self.total_num_heads //
                           tensor_model_parallel_world_size)
 
-<<<<<<< HEAD
-        self.query_key_value = ParallelLinear.column(
-            config.hidden_size,
-            3 * config.hidden_size,
-            gather_output=False,
-            quant_config=quant_config,
-=======
         self.query_key_value = QKVParallelLinear(
             config.hidden_size,
             self.head_size,
             self.total_num_heads,
             linear_method=linear_method,
->>>>>>> 37c1e3c2
-        )
-        self.dense = ParallelLinear.row(
-            config.hidden_size,
-            config.hidden_size,
-<<<<<<< HEAD
-            input_is_parallel=True,
-            quant_config=quant_config,
-=======
-            linear_method=linear_method,
->>>>>>> 37c1e3c2
+        )
+        self.dense = RowParallelLinear(
+            config.hidden_size,
+            config.hidden_size,
+            linear_method=linear_method,
         )
         scaling = self.head_size**-0.5
         rotary_dim = int(self.head_size * config.rotary_pct)
@@ -141,32 +110,18 @@
     def __init__(
         self,
         config: GPTNeoXConfig,
-<<<<<<< HEAD
-        quant_config: Optional[QuantizationConfig] = None,
-=======
-        linear_method: Optional[LinearMethodBase] = None,
->>>>>>> 37c1e3c2
-    ):
-        super().__init__()
-        self.dense_h_to_4h = ParallelLinear.column(
+        linear_method: Optional[LinearMethodBase] = None,
+    ):
+        super().__init__()
+        self.dense_h_to_4h = ColumnParallelLinear(
             config.hidden_size,
             config.intermediate_size,
-<<<<<<< HEAD
-            gather_output=False,
-            quant_config=quant_config,
-=======
-            linear_method=linear_method,
->>>>>>> 37c1e3c2
-        )
-        self.dense_4h_to_h = ParallelLinear.row(
+            linear_method=linear_method,
+        )
+        self.dense_4h_to_h = RowParallelLinear(
             config.intermediate_size,
             config.hidden_size,
-<<<<<<< HEAD
-            input_is_parallel=True,
-            quant_config=quant_config,
-=======
-            linear_method=linear_method,
->>>>>>> 37c1e3c2
+            linear_method=linear_method,
         )
         quant_config = getattr(linear_method, "quant_config", None)
         self.act = get_act_fn(config.hidden_act, quant_config,
@@ -181,30 +136,19 @@
 
 class GPTNeoXLayer(nn.Module):
 
-<<<<<<< HEAD
-    def __init__(self,
-                 config: GPTNeoXConfig,
-                 quant_config: Optional[QuantizationConfig] = None):
-=======
-    def __init__(
-        self,
-        config: GPTNeoXConfig,
-        linear_method: Optional[LinearMethodBase] = None,
-    ):
->>>>>>> 37c1e3c2
+    def __init__(
+        self,
+        config: GPTNeoXConfig,
+        linear_method: Optional[LinearMethodBase] = None,
+    ):
         super().__init__()
         self.use_parallel_residual = config.use_parallel_residual
         self.input_layernorm = nn.LayerNorm(config.hidden_size,
                                             eps=config.layer_norm_eps)
         self.post_attention_layernorm = nn.LayerNorm(config.hidden_size,
                                                      eps=config.layer_norm_eps)
-<<<<<<< HEAD
-        self.attention = GPTNeoXAttention(config, quant_config)
-        self.mlp = GPTNeoXMLP(config, quant_config)
-=======
         self.attention = GPTNeoXAttention(config, linear_method)
         self.mlp = GPTNeoXMLP(config, linear_method)
->>>>>>> 37c1e3c2
 
     def forward(
         self,
@@ -242,17 +186,11 @@
 
 class GPTNeoXModel(nn.Module):
 
-<<<<<<< HEAD
-    def __init__(self,
-                 config: GPTNeoXConfig,
-                 quant_config: Optional[QuantizationConfig] = None):
-=======
-    def __init__(
-        self,
-        config: GPTNeoXConfig,
-        linear_method: Optional[LinearMethodBase] = None,
-    ):
->>>>>>> 37c1e3c2
+    def __init__(
+        self,
+        config: GPTNeoXConfig,
+        linear_method: Optional[LinearMethodBase] = None,
+    ):
         super().__init__()
         self.config = config
 
@@ -261,11 +199,7 @@
             config.hidden_size,
         )
         self.layers = nn.ModuleList([
-<<<<<<< HEAD
-            GPTNeoXLayer(config, quant_config)
-=======
             GPTNeoXLayer(config, linear_method)
->>>>>>> 37c1e3c2
             for _ in range(config.num_hidden_layers)
         ])
         self.final_layer_norm = nn.LayerNorm(config.hidden_size,
@@ -299,18 +233,6 @@
 
 class GPTNeoXForCausalLM(nn.Module):
 
-<<<<<<< HEAD
-    def __init__(self, config, quant_config=None):
-        super().__init__()
-        self.config = config
-        self.quant_config = quant_config
-        self.gpt_neox = GPTNeoXModel(config, quant_config)
-        self.embed_out = ParallelLinear.column(config.hidden_size,
-                                               config.vocab_size,
-                                               bias=False,
-                                               gather_output=False,
-                                               quant_config=None)
-=======
     def __init__(
         self,
         config,
@@ -324,7 +246,6 @@
             config.vocab_size,
             config.hidden_size,
         )
->>>>>>> 37c1e3c2
         self.sampler = Sampler(config.vocab_size)
 
     def forward(
@@ -341,75 +262,17 @@
                                    input_metadata)
         return next_tokens
 
-<<<<<<< HEAD
-    column_parallel_layers = ["dense_h_to_4h"]
-    row_parallel_layers = ["dense", "dense_4h_to_h"]
-    parallel_vocab_layers = ["embed_in", "embed_out"]
-
-=======
->>>>>>> 37c1e3c2
     def load_weights(self,
                      model_name_or_path: str,
                      cache_dir: Optional[str] = None,
                      load_format: str = "auto",
                      revision: Optional[str] = None):
-<<<<<<< HEAD
-        column_parallel_weights, row_parallel_weights = get_parallel_weight(
-            self)
-        column_weight_suffixes = (
-            self.quant_config.get_col_parallel_tensor_names()
-        ) if self.quant_config is not None else ["weight", "bias"]
-
-        tensor_model_parallel_world_size = get_tensor_model_parallel_world_size(
-        )
-        tensor_model_parallel_rank = get_tensor_model_parallel_rank()
-        state_dict = self.state_dict()
-=======
         params_dict = dict(self.named_parameters())
->>>>>>> 37c1e3c2
         for name, loaded_weight in hf_model_weights_iterator(
                 model_name_or_path, cache_dir, load_format, revision):
             if ("attention.bias" in name or "attention.masked_bias" in name
                     or "rotary_emb.inv_freq" in name):
                 continue
-<<<<<<< HEAD
-
-            is_transposed = False
-            if self.quant_config is not None:
-                is_transposed = self.quant_config.is_transposed(name)
-            if is_transposed:
-                loaded_weight = convert_pyslice_to_tensor(loaded_weight)
-                loaded_weight = loaded_weight.T
-
-            if name not in state_dict:
-                continue
-            param = state_dict[name]
-            if is_transposed:
-                param = param.T
-            if "query_key_value" in name and any(
-                    name.endswith(suffix)
-                    for suffix in column_weight_suffixes):
-                # NOTE(woosuk): GPT-NeoX's fused QKV has the shape of
-                # [num_heads * 3 * head_size, hidden_size], while the
-                # required shape is [3 * num_heads * head_size, hidden_size].
-                # Thus, we need weight conversion.
-                shard_size = param.shape[0]
-                loaded_weight = loaded_weight[
-                    shard_size * tensor_model_parallel_rank:shard_size *
-                    (tensor_model_parallel_rank + 1)]
-
-                num_heads = (self.config.num_attention_heads //
-                             tensor_model_parallel_world_size)
-                weight_shape = loaded_weight.shape
-                loaded_weight = loaded_weight.view(num_heads, 3, -1,
-                                                   *weight_shape[1:])
-                loaded_weight = loaded_weight.transpose(0, 1)
-                loaded_weight = loaded_weight.reshape(-1, *weight_shape[1:])
-            load_tensor_parallel_weights(param, loaded_weight, name,
-                                         column_parallel_weights,
-                                         row_parallel_weights,
-                                         tensor_model_parallel_rank)
-=======
             param = params_dict[name]
 
             if "query_key_value" in name:
@@ -430,5 +293,4 @@
 
             weight_loader = getattr(param, "weight_loader",
                                     default_weight_loader)
-            weight_loader(param, loaded_weight)
->>>>>>> 37c1e3c2
+            weight_loader(param, loaded_weight)