--- conflicted
+++ resolved
@@ -34,24 +34,12 @@
                                                QKVParallelLinear,
                                                RowParallelLinear)
 from vllm.model_executor.layers.sampler import Sampler
-<<<<<<< HEAD
-from vllm.model_executor.layers.quantized_linear import ParallelLinear
-from vllm.model_executor.quantization_utils import QuantizationConfig
-from vllm.model_executor.weight_utils import (hf_model_weights_iterator,
-                                              load_tensor_parallel_weights,
-                                              convert_pyslice_to_tensor,
-                                              get_parallel_weight)
-from vllm.model_executor.parallel_utils.parallel_state import (
-    get_tensor_model_parallel_rank, get_tensor_model_parallel_world_size)
-from vllm.model_executor.parallel_utils.layers import VocabParallelEmbedding
-=======
 from vllm.model_executor.layers.vocab_parallel_embedding import (
     VocabParallelEmbedding, ParallelLMHead)
 from vllm.model_executor.parallel_utils.parallel_state import (
     get_tensor_model_parallel_world_size)
 from vllm.model_executor.weight_utils import (default_weight_loader,
                                               hf_model_weights_iterator)
->>>>>>> 37c1e3c2
 from vllm.sequence import SamplerOutput
 
 KVCache = Tuple[torch.Tensor, torch.Tensor]
@@ -59,48 +47,28 @@
 
 class GPTJAttention(nn.Module):
 
-<<<<<<< HEAD
-    def __init__(self,
-                 config: GPTJConfig,
-                 quant_config: Optional[QuantizationConfig] = None):
-=======
-    def __init__(
-        self,
-        config: GPTJConfig,
-        linear_method: Optional[LinearMethodBase] = None,
-    ):
->>>>>>> 37c1e3c2
+    def __init__(
+        self,
+        config: GPTJConfig,
+        linear_method: Optional[LinearMethodBase] = None,
+    ):
         super().__init__()
         self.total_num_heads = config.num_attention_heads
         self.hidden_size = config.hidden_size
         self.head_size = self.hidden_size // self.total_num_heads
 
-<<<<<<< HEAD
-        self.qkv_proj = ParallelLinear.column(
-=======
         self.qkv_proj = QKVParallelLinear(
->>>>>>> 37c1e3c2
             config.hidden_size,
             self.head_size,
             self.total_num_heads,
             bias=False,
-<<<<<<< HEAD
-            gather_output=False,
-            quant_config=quant_config,
-=======
-            linear_method=linear_method,
->>>>>>> 37c1e3c2
-        )
-        self.out_proj = ParallelLinear.row(
+            linear_method=linear_method,
+        )
+        self.out_proj = RowParallelLinear(
             config.hidden_size,
             config.hidden_size,
             bias=False,
-<<<<<<< HEAD
-            input_is_parallel=True,
-            quant_config=quant_config,
-=======
-            linear_method=linear_method,
->>>>>>> 37c1e3c2
+            linear_method=linear_method,
         )
 
         tp_world_size = get_tensor_model_parallel_world_size()
@@ -142,40 +110,23 @@
 
 class GPTJMLP(nn.Module):
 
-<<<<<<< HEAD
-    def __init__(self,
-                 intermediate_size: int,
-                 config: GPTJConfig,
-                 quant_config: Optional[QuantizationConfig] = None):
-=======
     def __init__(
         self,
         intermediate_size: int,
         config: GPTJConfig,
         linear_method: Optional[LinearMethodBase] = None,
     ):
->>>>>>> 37c1e3c2
         super().__init__()
         hidden_size = config.n_embd
-        self.fc_in = ParallelLinear.column(
+        self.fc_in = ColumnParallelLinear(
             hidden_size,
             intermediate_size,
-<<<<<<< HEAD
-            gather_output=False,
-            quant_config=quant_config,
-=======
-            linear_method=linear_method,
->>>>>>> 37c1e3c2
-        )
-        self.fc_out = ParallelLinear.row(
+            linear_method=linear_method,
+        )
+        self.fc_out = RowParallelLinear(
             intermediate_size,
             hidden_size,
-<<<<<<< HEAD
-            input_is_parallel=True,
-            quant_config=quant_config,
-=======
-            linear_method=linear_method,
->>>>>>> 37c1e3c2
+            linear_method=linear_method,
         )
         quant_config = getattr(linear_method, "quant_config", None)
         self.act = get_act_fn(config.activation_function, quant_config,
@@ -190,30 +141,19 @@
 
 class GPTJBlock(nn.Module):
 
-<<<<<<< HEAD
-    def __init__(self,
-                 config: GPTJConfig,
-                 quant_config: Optional[QuantizationConfig] = None):
-=======
-    def __init__(
-        self,
-        config: GPTJConfig,
-        linear_method: Optional[LinearMethodBase] = None,
-    ):
->>>>>>> 37c1e3c2
+    def __init__(
+        self,
+        config: GPTJConfig,
+        linear_method: Optional[LinearMethodBase] = None,
+    ):
         super().__init__()
         if config.n_inner is None:
             inner_dim = 4 * config.n_embd
         else:
             inner_dim = config.n_inner
         self.ln_1 = nn.LayerNorm(config.n_embd, eps=config.layer_norm_epsilon)
-<<<<<<< HEAD
-        self.attn = GPTJAttention(config, quant_config)
-        self.mlp = GPTJMLP(inner_dim, config, quant_config)
-=======
         self.attn = GPTJAttention(config, linear_method)
         self.mlp = GPTJMLP(inner_dim, config, linear_method)
->>>>>>> 37c1e3c2
 
     def forward(
         self,
@@ -239,17 +179,11 @@
 
 class GPTJModel(nn.Module):
 
-<<<<<<< HEAD
-    def __init__(self,
-                 config: GPTJConfig,
-                 quant_config: Optional[QuantizationConfig] = None):
-=======
-    def __init__(
-        self,
-        config: GPTJConfig,
-        linear_method: Optional[LinearMethodBase] = None,
-    ):
->>>>>>> 37c1e3c2
+    def __init__(
+        self,
+        config: GPTJConfig,
+        linear_method: Optional[LinearMethodBase] = None,
+    ):
         super().__init__()
         self.config = config
         self.embed_dim = config.n_embd
@@ -258,11 +192,7 @@
             self.embed_dim,
         )
         self.h = nn.ModuleList(
-<<<<<<< HEAD
-            [GPTJBlock(config, quant_config) for _ in range(config.n_layer)])
-=======
             [GPTJBlock(config, linear_method) for _ in range(config.n_layer)])
->>>>>>> 37c1e3c2
         self.ln_f = nn.LayerNorm(self.embed_dim, eps=config.layer_norm_epsilon)
 
     def forward(
@@ -293,21 +223,6 @@
 
 class GPTJForCausalLM(nn.Module):
 
-<<<<<<< HEAD
-    def __init__(self,
-                 config: GPTJConfig,
-                 quant_config: Optional[QuantizationConfig] = None):
-        super().__init__()
-        self.config = config
-        self.quant_config = quant_config
-        assert not config.tie_word_embeddings
-        self.transformer = GPTJModel(config, quant_config)
-        self.lm_head = ParallelLinear.column(
-            config.n_embd,
-            config.vocab_size,
-            gather_output=False,
-            quant_config=None,
-=======
     def __init__(
         self,
         config: GPTJConfig,
@@ -322,7 +237,6 @@
             config.vocab_size,
             config.n_embd,
             bias=True,
->>>>>>> 37c1e3c2
         )
         self.sampler = Sampler(config.vocab_size)
 
@@ -340,28 +254,11 @@
                                    input_metadata, self.lm_head.bias)
         return next_tokens
 
-<<<<<<< HEAD
-    column_parallel_layers = ["fc_in", "lm_head"]
-    row_parallel_layers = ["out_proj", "fc_out"]
-    parallel_vocab_layers = ["wte", "lm_head"]
-
-=======
->>>>>>> 37c1e3c2
     def load_weights(self,
                      model_name_or_path: str,
                      cache_dir: Optional[str] = None,
                      load_format: str = "auto",
                      revision: Optional[str] = None):
-<<<<<<< HEAD
-        column_parallel_weights, row_parallel_weights = get_parallel_weight(
-            self)
-        column_weight_suffixes = (
-            self.quant_config.get_col_parallel_tensor_names()
-        ) if self.quant_config is not None else ["weight", "bias"]
-
-        tp_rank = get_tensor_model_parallel_rank()
-        state_dict = self.state_dict()
-=======
         stacked_params_mapping = [
             # (param_name, shard_name, shard_id)
             ("qkv_proj", "q_proj", "q"),
@@ -371,70 +268,24 @@
             ("gate_up_proj", "up_proj", 1),
         ]
         params_dict = dict(self.named_parameters())
->>>>>>> 37c1e3c2
         for name, loaded_weight in hf_model_weights_iterator(
                 model_name_or_path, cache_dir, load_format, revision):
             if "attn.bias" in name or "attn.masked_bias" in name:
                 continue
-<<<<<<< HEAD
-
-            is_transposed = False
-            if self.quant_config is not None:
-                is_transposed = self.quant_config.is_transposed(name)
-            if is_transposed:
-                loaded_weight = convert_pyslice_to_tensor(loaded_weight)
-                loaded_weight = loaded_weight.T
-
-            is_attention_weight = False
-            for stride_id, att_weight_name in enumerate(
-                ["q_proj", "k_proj", "v_proj"]):
-                if att_weight_name not in name:
-                    continue
-                name = name.replace(att_weight_name, "qkv_proj")
-                if name not in state_dict:
-                    break
-                param = state_dict[name]
-                if is_transposed:
-                    param = param.T
-                if any(
-                        name.endswith(suffix)
-                        for suffix in column_weight_suffixes):
-                    shard_size = param.shape[0] // 3
-                    loaded_weight = loaded_weight[shard_size *
-                                                  tp_rank:shard_size *
-                                                  (tp_rank + 1)]
-                    param_slice = param.data[shard_size *
-                                             stride_id:shard_size *
-                                             (stride_id + 1)]
-                else:
-                    loaded_weight = convert_pyslice_to_tensor(loaded_weight)
-                    param_slice = param.data
-                assert param_slice.shape == loaded_weight.shape
-                param_slice.copy_(loaded_weight)
-                is_attention_weight = True
-                break
-            if is_attention_weight:
-                continue
-
-            if name not in state_dict:
-                continue
-            param = state_dict[name]
-            if is_transposed:
-                param = param.T
-            load_tensor_parallel_weights(param, loaded_weight, name,
-                                         column_parallel_weights,
-                                         row_parallel_weights, tp_rank)
-=======
             for (param_name, weight_name, shard_id) in stacked_params_mapping:
                 if weight_name not in name:
                     continue
-                param = params_dict[name.replace(weight_name, param_name)]
+                name = name.replace(weight_name, param_name)
+                if name not in params_dict:
+                    continue
+                param = params_dict[name]
                 weight_loader = param.weight_loader
                 weight_loader(param, loaded_weight, shard_id)
                 break
             else:
+                if name not in params_dict:
+                    continue
                 param = params_dict[name]
                 weight_loader = getattr(param, "weight_loader",
                                         default_weight_loader)
-                weight_loader(param, loaded_weight)
->>>>>>> 37c1e3c2
+                weight_loader(param, loaded_weight)