--- conflicted
+++ resolved
@@ -42,13 +42,9 @@
     get_parallel_weight)
 from vllm.model_executor.parallel_utils.parallel_state import (
     get_tensor_model_parallel_rank, get_tensor_model_parallel_world_size)
-<<<<<<< HEAD
-from vllm.model_executor.parallel_utils.layers import VocabParallelEmbedding
-=======
 from vllm.model_executor.parallel_utils.layers import (
     VocabParallelEmbedding, ColumnParallelLinear, RowParallelLinear,
     BLoraColumnParallelLinear, BLoraRowParallelLinear)
->>>>>>> ab700fdb
 from vllm.sequence import SamplerOutput
 from vllm.transformers_utils.configs.baichuan import BaiChuanConfig
 
@@ -328,14 +324,10 @@
 
 class BaiChuanBaseForCausalLM(nn.Module):
 
-<<<<<<< HEAD
     def __init__(self,
                  config,
                  position_embedding: str,
-                 quant_config: Optional[QuantizationConfig] = None):
-=======
-    def __init__(self, config, position_embedding: str, version: str = "1"):
->>>>>>> ab700fdb
+                 quant_config: Optional[QuantizationConfig] = None, version: str = "1"):
         super().__init__()
         self.config = config
         self.quant_config = quant_config
@@ -498,8 +490,8 @@
                 param,
                 loaded_weight,
                 name,
-                column_parallel_weights,
-                row_parallel_weights,
+                self._column_parallel_weights,
+                self._row_parallel_weights,
                 tp_rank,
             )
 
@@ -541,10 +533,6 @@
 
 class BaiChuanForCausalLM(BaiChuanBaseForCausalLM):  # baichuan 7b
 
-<<<<<<< HEAD
-    def __init__(self, config, quant_config=None):
-        super().__init__(config, "ROPE", quant_config)
-=======
     def __init__(self, config):
         super().__init__(config, "ROPE")
 
@@ -557,6 +545,5 @@
 
 class BaiChuan2ForCausalLM(BaiChuanBaseForCausalLM):  # baichuan2 7b
 
-    def __init__(self, config):
-        super().__init__(config, "ROPE", "2")
->>>>>>> ab700fdb
+    def __init__(self, config, quant_config=None):
+        super().__init__(config, "ROPE", quant_config, "2")