"""Utilities for selecting and loading models."""
import contextlib
from typing import Type, List, Tuple

import torch
import torch.nn as nn
from transformers import PretrainedConfig

from vllm.config import ModelConfig
from vllm.model_executor.models import *  # pylint: disable=wildcard-import
from vllm.model_executor.weight_utils import (get_quant_config,
                                              initialize_dummy_weights)
<<<<<<< HEAD
from vllm.model_executor.layers.quantized_linear.utils import quant_post_init
=======
from vllm.model_executor.lora_utils import add_lora_adapter
>>>>>>> ab700fdb

# TODO(woosuk): Lazy-load the model classes.
_MODEL_REGISTRY = {
    "AquilaModel": AquilaForCausalLM,
    "AquilaForCausalLM": AquilaForCausalLM,  # AquilaChat2
    "BaiChuanForCausalLM": BaiChuanForCausalLM,  # baichuan-7b
    "BaichuanForCausalLM": BaichuanForCausalLM,  # baichuan-13b
    "Baichuan2ForCausalLM": Baichuan2ForCausalLM,  # baichuan2 13b
    "BaiChuan2ForCausalLM": BaiChuan2ForCausalLM,  # baichuan2 7b
    "BloomForCausalLM": BloomForCausalLM,
    "ChatGLMModel": ChatGLMForCausalLM,
    "FalconForCausalLM": FalconForCausalLM,
    "GPT2LMHeadModel": GPT2LMHeadModel,
    "GPTBigCodeForCausalLM": GPTBigCodeForCausalLM,
    "GPTJForCausalLM": GPTJForCausalLM,
    "GPTNeoXForCausalLM": GPTNeoXForCausalLM,
    "InternLMForCausalLM": InternLMForCausalLM,
    "LlamaForCausalLM": LlamaForCausalLM,
    "LLaMAForCausalLM": LlamaForCausalLM,  # For decapoda-research/llama-*
    "MistralForCausalLM": MistralForCausalLM,
    # transformers's mpt class has lower case
    "MptForCausalLM": MptForCausalLM,
    "OPTForCausalLM": OPTForCausalLM,
    "QWenLMHeadModel": QWenLMHeadModel,
    "RWForCausalLM": FalconForCausalLM,
    "YiForCausalLM": YiForCausalLM,
}

# FIXME(woosuk): Remove this once all models support quantization.
_MODEL_CLASSES_SUPPORT_QUANTIZATION = {
    "awq": [LlamaForCausalLM, MistralForCausalLM, YiForCausalLM],
    "squeezellm": [LlamaForCausalLM, MistralForCausalLM],
    "gptq": [
        LlamaForCausalLM,
        QWenLMHeadModel,
        BaiChuanForCausalLM,
        BaichuanForCausalLM,
        BloomForCausalLM,
        GPT2LMHeadModel,
        GPTJForCausalLM,
        GPTNeoXForCausalLM,
        GPTBigCodeForCausalLM,
        InternLMForCausalLM,
        FalconForCausalLM,
        AquilaForCausalLM,
        OPTForCausalLM,
        MptForCausalLM,
        MistralForCausalLM,
    ],
}


@contextlib.contextmanager
def _set_default_torch_dtype(dtype: torch.dtype):
    """Sets the default torch dtype to the given dtype."""
    old_dtype = torch.get_default_dtype()
    torch.set_default_dtype(dtype)
    yield
    torch.set_default_dtype(old_dtype)


def _get_model_architecture(config: PretrainedConfig) -> Type[nn.Module]:
    architectures = getattr(config, "architectures", [])
    for arch in architectures:
        if arch in _MODEL_REGISTRY:
            return _MODEL_REGISTRY[arch]
    raise ValueError(
        f"Model architectures {architectures} are not supported for now. "
        f"Supported architectures: {list(_MODEL_REGISTRY.keys())}")


<<<<<<< HEAD
def get_model(model_config: ModelConfig, max_tokens: int) -> nn.Module:
=======
def get_model(model_config: ModelConfig,
              lora_configs: List[Tuple[str, str]] = None) -> nn.Module:
>>>>>>> ab700fdb
    model_class = _get_model_architecture(model_config.hf_config)

    # Get the quantization config.
    quant_config = None
    if model_config.quantization is not None:
        if model_class not in _MODEL_CLASSES_SUPPORT_QUANTIZATION[
                model_config.quantization]:
            raise ValueError(
                f"Quantization is not supported for {model_class}.")
        quant_config = get_quant_config(model_config.quantization,
                                        model_config.model,
                                        model_config.hf_config,
                                        model_config.download_dir)
        capability = torch.cuda.get_device_capability()
        capability = capability[0] * 10 + capability[1]
        if capability < quant_config.get_min_capability():
            raise ValueError(
                f"The quantization method {model_config.quantization} is not "
                "supported for the current GPU. "
                f"Minimum capability: {quant_config.get_min_capability()}. "
                f"Current capability: {capability}.")
        supported_dtypes = quant_config.get_supported_act_dtypes()
        if model_config.dtype not in supported_dtypes:
            raise ValueError(
                f"{model_config.dtype} is not supported for quantization "
                f"method {model_config.quantization}. Supported dtypes: "
                f"{supported_dtypes}")

    with _set_default_torch_dtype(model_config.dtype):
        # Create a model instance.
        # The weights will be initialized as empty tensors.
        if model_config.quantization is not None and (
                model_class in _MODEL_CLASSES_SUPPORT_QUANTIZATION[
                    model_config.quantization]):
            model = model_class(model_config.hf_config, quant_config)
        else:
            model = model_class(model_config.hf_config)
        if model_config.load_format == "dummy":
            model = model.cuda()
            # NOTE(woosuk): For accurate performance evaluation, we assign
            # random values to the weights.
            initialize_dummy_weights(model)
        else:
            # Load the weights from the cached or downloaded files.
            model.load_weights(model_config.model, model_config.download_dir,
                               model_config.load_format, model_config.revision)
            model = model.cuda()
<<<<<<< HEAD
        if model_config.quantization is not None:
            quant_post_init(model, max_tokens)
=======
    # load lora adapter
    if lora_configs is not None:
        for lora_config in lora_configs:
            lora_path = lora_config[0]
            adapter_name = lora_config[1]
            add_lora_adapter(model=model,
                             lora_path=lora_path,
                             adapter_name=adapter_name)

>>>>>>> ab700fdb
    return model.eval()<|MERGE_RESOLUTION|>--- conflicted
+++ resolved
@@ -10,11 +10,8 @@
 from vllm.model_executor.models import *  # pylint: disable=wildcard-import
 from vllm.model_executor.weight_utils import (get_quant_config,
                                               initialize_dummy_weights)
-<<<<<<< HEAD
+from vllm.model_executor.lora_utils import add_lora_adapter
 from vllm.model_executor.layers.quantized_linear.utils import quant_post_init
-=======
-from vllm.model_executor.lora_utils import add_lora_adapter
->>>>>>> ab700fdb
 
 # TODO(woosuk): Lazy-load the model classes.
 _MODEL_REGISTRY = {
@@ -86,12 +83,8 @@
         f"Supported architectures: {list(_MODEL_REGISTRY.keys())}")
 
 
-<<<<<<< HEAD
-def get_model(model_config: ModelConfig, max_tokens: int) -> nn.Module:
-=======
-def get_model(model_config: ModelConfig,
+def get_model(model_config: ModelConfig, max_tokens: int, 
               lora_configs: List[Tuple[str, str]] = None) -> nn.Module:
->>>>>>> ab700fdb
     model_class = _get_model_architecture(model_config.hf_config)
 
     # Get the quantization config.
@@ -139,10 +132,8 @@
             model.load_weights(model_config.model, model_config.download_dir,
                                model_config.load_format, model_config.revision)
             model = model.cuda()
-<<<<<<< HEAD
         if model_config.quantization is not None:
             quant_post_init(model, max_tokens)
-=======
     # load lora adapter
     if lora_configs is not None:
         for lora_config in lora_configs:
@@ -152,5 +143,4 @@
                              lora_path=lora_path,
                              adapter_name=adapter_name)
 
->>>>>>> ab700fdb
     return model.eval()