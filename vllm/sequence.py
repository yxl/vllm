"""Sequence and its related classes."""
import copy
import enum
from typing import Dict, List, Optional, Union

from vllm.block import LogicalTokenBlock
from vllm.sampling_params import SamplingParams

PromptLogprobs = List[Optional[Dict[int, float]]]
SampleLogprobs = List[Dict[int, float]]


class SequenceStatus(enum.Enum):
    """Status of a sequence."""
    WAITING = enum.auto()
    RUNNING = enum.auto()
    SWAPPED = enum.auto()
    FINISHED_STOPPED = enum.auto()
    FINISHED_LENGTH_CAPPED = enum.auto()
    FINISHED_ABORTED = enum.auto()
    FINISHED_IGNORED = enum.auto()

    @staticmethod
    def is_finished(status: "SequenceStatus") -> bool:
        return status in [
            SequenceStatus.FINISHED_STOPPED,
            SequenceStatus.FINISHED_LENGTH_CAPPED,
            SequenceStatus.FINISHED_ABORTED,
            SequenceStatus.FINISHED_IGNORED,
        ]

    @staticmethod
    def get_finished_reason(status: "SequenceStatus") -> Union[str, None]:
        if status == SequenceStatus.FINISHED_STOPPED:
            finish_reason = "stop"
        elif status == SequenceStatus.FINISHED_LENGTH_CAPPED:
            finish_reason = "length"
        elif status == SequenceStatus.FINISHED_ABORTED:
            finish_reason = "abort"
        elif status == SequenceStatus.FINISHED_IGNORED:
            # The ignored sequences are the sequences whose prompt lengths
            # are longer than the model's length cap. Therefore, the stop
            # reason should also be "length" as in OpenAI API.
            finish_reason = "length"
        else:
            finish_reason = None
        return finish_reason


class SequenceData:
    """Data associated with a sequence.


    Args:
        prompt_token_ids: The token IDs of the prompt.

    Attributes:
        prompt_token_ids: The token IDs of the prompt.
        output_token_ids: The token IDs of the output.
        cumulative_logprob: The cumulative log probability of the output.
    """

    def __init__(
        self,
        prompt_token_ids: List[int],
    ) -> None:
        self.prompt_token_ids = prompt_token_ids
        self.output_token_ids: List[int] = []
        self.cumulative_logprob = 0.0

    def append_token_id(self, token_id: int, logprob: float) -> None:
        self.output_token_ids.append(token_id)
        self.cumulative_logprob += logprob

    def get_len(self) -> int:
        return len(self.output_token_ids) + len(self.prompt_token_ids)

    def get_prompt_len(self) -> int:
        return len(self.prompt_token_ids)

    def get_output_len(self) -> int:
        return len(self.output_token_ids)

    def get_token_ids(self) -> List[int]:
        return self.prompt_token_ids + self.output_token_ids

    def get_last_token_id(self) -> int:
        if not self.output_token_ids:
            return self.prompt_token_ids[-1]
        return self.output_token_ids[-1]

    def __repr__(self) -> str:
        return (f"SequenceData("
                f"prompt_token_ids={self.prompt_token_ids}, "
                f"output_token_ids={self.output_token_ids}, "
                f"cumulative_logprob={self.cumulative_logprob})")


class Sequence:
    """Stores the data, status, and block information of a sequence.

    Args:
        seq_id: The ID of the sequence.
        prompt: The prompt of the sequence.
        prompt_token_ids: The token IDs of the prompt.
        block_size: The block size of the sequence. Should be the same as the
            block size used by the block manager and cache engine.
    """

    def __init__(
        self,
        seq_id: int,
        prompt: str,
        prompt_token_ids: List[int],
        block_size: int,
    ) -> None:
        self.seq_id = seq_id
        self.prompt = prompt
        self.block_size = block_size

        self.data = SequenceData(prompt_token_ids)
        self.output_logprobs: SampleLogprobs = []
        self.output_text = ""

        self.logical_token_blocks: List[LogicalTokenBlock] = []
        # Initialize the logical token blocks with the prompt token ids.
        self._append_tokens_to_blocks(prompt_token_ids)
        self.status = SequenceStatus.WAITING

        # Used for incremental detokenization
        self.prefix_offset = 0
        self.read_offset = 0
        # Input + output tokens
        self.tokens: Optional[List[str]] = None

    def _append_logical_block(self) -> None:
        block = LogicalTokenBlock(
            block_number=len(self.logical_token_blocks),
            block_size=self.block_size,
        )
        self.logical_token_blocks.append(block)

    def _append_tokens_to_blocks(self, token_ids: List[int]) -> None:
        cursor = 0
        while cursor < len(token_ids):
            if not self.logical_token_blocks:
                self._append_logical_block()

            last_block = self.logical_token_blocks[-1]
            if last_block.is_full():
                self._append_logical_block()
                last_block = self.logical_token_blocks[-1]

            num_empty_slots = last_block.get_num_empty_slots()
            last_block.append_tokens(token_ids[cursor:cursor +
                                               num_empty_slots])
            cursor += num_empty_slots

    def append_token_id(
        self,
        token_id: int,
        logprobs: Dict[int, float],
    ) -> None:
        assert token_id in logprobs
        self._append_tokens_to_blocks([token_id])
        self.output_logprobs.append(logprobs)
        self.data.append_token_id(token_id, logprobs[token_id])

    def get_len(self) -> int:
        return self.data.get_len()

    def get_prompt_len(self) -> int:
        return self.data.get_prompt_len()

    def get_output_len(self) -> int:
        return self.data.get_output_len()

    def get_token_ids(self) -> List[int]:
        return self.data.get_token_ids()

    def get_last_token_id(self) -> int:
        return self.data.get_last_token_id()

    def get_output_token_ids(self) -> List[int]:
        return self.data.output_token_ids

    def get_cumulative_logprob(self) -> float:
        return self.data.cumulative_logprob

    def get_beam_search_score(self,
                              length_penalty: float = 0.0,
                              seq_len: Optional[int] = None,
                              eos_token_id: Optional[int] = None) -> float:
        """Calculate the beam search score with length penalty.

        Adapted from

        https://github.com/huggingface/transformers/blob/ccb92be23def445f2afdea94c31286f84b89eb5b/src/transformers/generation/beam_search.py#L938
        """
        if seq_len is None:
            seq_len = self.get_len()
            # NOTE: HF implementation does not count the EOS token
            # towards the length, we align with that here for testing.
            if (eos_token_id is not None
                    and self.get_last_token_id() == eos_token_id):
                seq_len -= 1
        return self.get_cumulative_logprob() / (seq_len**length_penalty)

    def is_finished(self) -> bool:
        return SequenceStatus.is_finished(self.status)

    def fork(self, new_seq_id: int) -> "Sequence":
        new_seq = copy.deepcopy(self)
        new_seq.seq_id = new_seq_id
        return new_seq

    def __repr__(self) -> str:
        return (f"Sequence(seq_id={self.seq_id}, "
                f"status={self.status.name}, "
                f"num_blocks={len(self.logical_token_blocks)})")


class SequenceGroup:
    """A group of sequences that are generated from the same prompt.

    Args:
        request_id: The ID of the request.
        seqs: The list of sequences.
        sampling_params: The sampling parameters used to generate the outputs.
        arrival_time: The arrival time of the request.
    """

    def __init__(
        self,
        request_id: str,
        seqs: List[Sequence],
        sampling_params: SamplingParams,
        arrival_time: float,
        origin_prompt_token_ids: Optional[List[int]] = None,
    ) -> None:
        self.request_id = request_id
        self.seqs_dict = {seq.seq_id: seq for seq in seqs}
        self.sampling_params = sampling_params
        self.arrival_time = arrival_time
<<<<<<< HEAD
        self.origin_prompt_token_ids = origin_prompt_token_ids
=======
        self.prompt_logprobs: Optional[PromptLogprobs] = None

    @property
    def prompt(self) -> str:
        # All sequences in the group should have the same prompt.
        # We use the prompt of an arbitrary sequence.
        return next(iter(self.seqs_dict.values())).prompt

    @property
    def prompt_token_ids(self) -> List[int]:
        # All sequences in the group should have the same prompt.
        # We use the prompt of an arbitrary sequence.
        return next(iter(self.seqs_dict.values())).data.prompt_token_ids
>>>>>>> f8a1e39f

    def get_max_num_running_seqs(self) -> int:
        """The maximum number of sequences running in parallel in the remaining
        lifetime of the request."""
        if self.sampling_params.use_beam_search:
            # For beam search, maximally there will always be `best_of` beam
            # candidates running in the future.
            return self.sampling_params.best_of
        else:
            if self.sampling_params.best_of > self.num_seqs():
                # At prompt stage, the sequence group is not yet filled up
                # and only have one sequence running. However, in the
                # generation stage, we will have `best_of` sequences running.
                return self.sampling_params.best_of
            # At sampling stages, return the number of actual sequences
            # that are not finished yet.
            return self.num_unfinished_seqs()

    def get_seqs(
        self,
        status: Optional[SequenceStatus] = None,
    ) -> List[Sequence]:
        if status is None:
            return list(self.seqs_dict.values())
        else:
            return [
                seq for seq in self.seqs_dict.values() if seq.status == status
            ]

    def get_unfinished_seqs(self) -> List[Sequence]:
        return [
            seq for seq in self.seqs_dict.values() if not seq.is_finished()
        ]

    def get_finished_seqs(self) -> List[Sequence]:
        return [seq for seq in self.seqs_dict.values() if seq.is_finished()]

    def num_seqs(self, status: Optional[SequenceStatus] = None) -> int:
        return len(self.get_seqs(status))

    def num_unfinished_seqs(self) -> int:
        return len(self.get_unfinished_seqs())

    def num_finished_seqs(self) -> int:
        return len(self.get_finished_seqs())

    def find(self, seq_id: int) -> Sequence:
        if seq_id not in self.seqs_dict:
            raise ValueError(f"Sequence {seq_id} not found.")
        return self.seqs_dict[seq_id]

    def add(self, seq: Sequence) -> None:
        if seq.seq_id in self.seqs_dict:
            raise ValueError(f"Sequence {seq.seq_id} already exists.")
        self.seqs_dict[seq.seq_id] = seq

    def remove(self, seq_id: int) -> None:
        if seq_id not in self.seqs_dict:
            raise ValueError(f"Sequence {seq_id} not found.")
        del self.seqs_dict[seq_id]

    def is_finished(self) -> bool:
        return all(seq.is_finished() for seq in self.get_seqs())

    def __repr__(self) -> str:
        return (f"SequenceGroup(request_id={self.request_id}, "
                f"sampling_params={self.sampling_params}, "
                f"num_seqs={len(self.seqs_dict)})")


class SequenceGroupMetadata:
    """Metadata for a sequence group. Used to create `InputMetadata`.


    Args:
        request_id: The ID of the request.
        is_prompt: Whether the request is at prompt stage.
        seq_data: The sequence data. (Seq id -> sequence data)
        sampling_params: The sampling parameters used to generate the outputs.
        block_tables: The block tables. (Seq id -> list of physical block
            numbers)
    """

    def __init__(
        self,
        request_id: str,
        is_prompt: bool,
        seq_data: Dict[int, SequenceData],
        sampling_params: SamplingParams,
        block_tables: Dict[int, List[int]],
        origin_prompt_token_ids: Optional[List[int]]=None,
    ) -> None:
        self.request_id = request_id
        self.is_prompt = is_prompt
        self.seq_data = seq_data
        self.sampling_params = sampling_params
        self.block_tables = block_tables
        self.origin_prompt_token_ids = origin_prompt_token_ids


class SequenceOutputs:
    """The model output associated with a sequence.

    Args:
        parent_seq_id: The ID of the parent sequence (for forking in beam
            search).
        output_token: The output token ID.
        logprobs: The logprobs of the output token.
            (Token id -> logP(x_i+1 | x_0, ..., x_i))
    """

    def __init__(
        self,
        parent_seq_id: int,
        output_token: int,
        logprobs: Dict[int, float],
    ) -> None:
        self.parent_seq_id = parent_seq_id
        self.output_token = output_token
        self.logprobs = logprobs

    def __repr__(self) -> str:
        return (f"SequenceOutputs(parent_seq_id={self.parent_seq_id}, "
                f"output_token={self.output_token}, "
                f"logprobs={self.logprobs})")

    def __eq__(self, other: object) -> bool:
        if not isinstance(other, SequenceOutputs):
            raise NotImplementedError()
        return (self.parent_seq_id == other.parent_seq_id
                and self.output_token == other.output_token
                and self.logprobs == other.logprobs)


class SequenceGroupOutputs:
    """The model outputs associated with a sequence group."""

    def __init__(
        self,
        samples: List[SequenceOutputs],
        prompt_logprobs: Optional[PromptLogprobs],
    ) -> None:
        self.samples = samples
        self.prompt_logprobs = prompt_logprobs

    def __repr__(self) -> str:
        return (f"SequenceGroupOutputs(samples={self.samples}, "
                f"prompt_logprobs={self.prompt_logprobs})")

    def __eq__(self, other: object) -> bool:
        if not isinstance(other, SequenceGroupOutputs):
            raise NotImplementedError()
        return (self.samples == other.samples
                and self.prompt_logprobs == other.prompt_logprobs)


# For each sequence group, we generate a list of SequenceOutputs object,
# each of which contains one possible candidate for the next token.
SamplerOutput = List[SequenceGroupOutputs]<|MERGE_RESOLUTION|>--- conflicted
+++ resolved
@@ -12,6 +12,7 @@
 
 class SequenceStatus(enum.Enum):
     """Status of a sequence."""
+
     WAITING = enum.auto()
     RUNNING = enum.auto()
     SWAPPED = enum.auto()
@@ -90,10 +91,12 @@
         return self.output_token_ids[-1]
 
     def __repr__(self) -> str:
-        return (f"SequenceData("
-                f"prompt_token_ids={self.prompt_token_ids}, "
-                f"output_token_ids={self.output_token_ids}, "
-                f"cumulative_logprob={self.cumulative_logprob})")
+        return (
+            f"SequenceData("
+            f"prompt_token_ids={self.prompt_token_ids}, "
+            f"output_token_ids={self.output_token_ids}, "
+            f"cumulative_logprob={self.cumulative_logprob})"
+        )
 
 
 class Sequence:
@@ -152,8 +155,7 @@
                 last_block = self.logical_token_blocks[-1]
 
             num_empty_slots = last_block.get_num_empty_slots()
-            last_block.append_tokens(token_ids[cursor:cursor +
-                                               num_empty_slots])
+            last_block.append_tokens(token_ids[cursor : cursor + num_empty_slots])
             cursor += num_empty_slots
 
     def append_token_id(
@@ -187,10 +189,12 @@
     def get_cumulative_logprob(self) -> float:
         return self.data.cumulative_logprob
 
-    def get_beam_search_score(self,
-                              length_penalty: float = 0.0,
-                              seq_len: Optional[int] = None,
-                              eos_token_id: Optional[int] = None) -> float:
+    def get_beam_search_score(
+        self,
+        length_penalty: float = 0.0,
+        seq_len: Optional[int] = None,
+        eos_token_id: Optional[int] = None,
+    ) -> float:
         """Calculate the beam search score with length penalty.
 
         Adapted from
@@ -201,8 +205,7 @@
             seq_len = self.get_len()
             # NOTE: HF implementation does not count the EOS token
             # towards the length, we align with that here for testing.
-            if (eos_token_id is not None
-                    and self.get_last_token_id() == eos_token_id):
+            if eos_token_id is not None and self.get_last_token_id() == eos_token_id:
                 seq_len -= 1
         return self.get_cumulative_logprob() / (seq_len**length_penalty)
 
@@ -215,9 +218,11 @@
         return new_seq
 
     def __repr__(self) -> str:
-        return (f"Sequence(seq_id={self.seq_id}, "
-                f"status={self.status.name}, "
-                f"num_blocks={len(self.logical_token_blocks)})")
+        return (
+            f"Sequence(seq_id={self.seq_id}, "
+            f"status={self.status.name}, "
+            f"num_blocks={len(self.logical_token_blocks)})"
+        )
 
 
 class SequenceGroup:
@@ -242,9 +247,7 @@
         self.seqs_dict = {seq.seq_id: seq for seq in seqs}
         self.sampling_params = sampling_params
         self.arrival_time = arrival_time
-<<<<<<< HEAD
         self.origin_prompt_token_ids = origin_prompt_token_ids
-=======
         self.prompt_logprobs: Optional[PromptLogprobs] = None
 
     @property
@@ -258,7 +261,6 @@
         # All sequences in the group should have the same prompt.
         # We use the prompt of an arbitrary sequence.
         return next(iter(self.seqs_dict.values())).data.prompt_token_ids
->>>>>>> f8a1e39f
 
     def get_max_num_running_seqs(self) -> int:
         """The maximum number of sequences running in parallel in the remaining
@@ -284,14 +286,10 @@
         if status is None:
             return list(self.seqs_dict.values())
         else:
-            return [
-                seq for seq in self.seqs_dict.values() if seq.status == status
-            ]
+            return [seq for seq in self.seqs_dict.values() if seq.status == status]
 
     def get_unfinished_seqs(self) -> List[Sequence]:
-        return [
-            seq for seq in self.seqs_dict.values() if not seq.is_finished()
-        ]
+        return [seq for seq in self.seqs_dict.values() if not seq.is_finished()]
 
     def get_finished_seqs(self) -> List[Sequence]:
         return [seq for seq in self.seqs_dict.values() if seq.is_finished()]
@@ -324,9 +322,11 @@
         return all(seq.is_finished() for seq in self.get_seqs())
 
     def __repr__(self) -> str:
-        return (f"SequenceGroup(request_id={self.request_id}, "
-                f"sampling_params={self.sampling_params}, "
-                f"num_seqs={len(self.seqs_dict)})")
+        return (
+            f"SequenceGroup(request_id={self.request_id}, "
+            f"sampling_params={self.sampling_params}, "
+            f"num_seqs={len(self.seqs_dict)})"
+        )
 
 
 class SequenceGroupMetadata:
@@ -349,7 +349,7 @@
         seq_data: Dict[int, SequenceData],
         sampling_params: SamplingParams,
         block_tables: Dict[int, List[int]],
-        origin_prompt_token_ids: Optional[List[int]]=None,
+        origin_prompt_token_ids: Optional[List[int]] = None,
     ) -> None:
         self.request_id = request_id
         self.is_prompt = is_prompt
@@ -381,16 +381,20 @@
         self.logprobs = logprobs
 
     def __repr__(self) -> str:
-        return (f"SequenceOutputs(parent_seq_id={self.parent_seq_id}, "
-                f"output_token={self.output_token}, "
-                f"logprobs={self.logprobs})")
+        return (
+            f"SequenceOutputs(parent_seq_id={self.parent_seq_id}, "
+            f"output_token={self.output_token}, "
+            f"logprobs={self.logprobs})"
+        )
 
     def __eq__(self, other: object) -> bool:
         if not isinstance(other, SequenceOutputs):
             raise NotImplementedError()
-        return (self.parent_seq_id == other.parent_seq_id
-                and self.output_token == other.output_token
-                and self.logprobs == other.logprobs)
+        return (
+            self.parent_seq_id == other.parent_seq_id
+            and self.output_token == other.output_token
+            and self.logprobs == other.logprobs
+        )
 
 
 class SequenceGroupOutputs:
@@ -405,14 +409,18 @@
         self.prompt_logprobs = prompt_logprobs
 
     def __repr__(self) -> str:
-        return (f"SequenceGroupOutputs(samples={self.samples}, "
-                f"prompt_logprobs={self.prompt_logprobs})")
+        return (
+            f"SequenceGroupOutputs(samples={self.samples}, "
+            f"prompt_logprobs={self.prompt_logprobs})"
+        )
 
     def __eq__(self, other: object) -> bool:
         if not isinstance(other, SequenceGroupOutputs):
             raise NotImplementedError()
-        return (self.samples == other.samples
-                and self.prompt_logprobs == other.prompt_logprobs)
+        return (
+            self.samples == other.samples
+            and self.prompt_logprobs == other.prompt_logprobs
+        )
 
 
 # For each sequence group, we generate a list of SequenceOutputs object,
