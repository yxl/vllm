#include "cache.h"
#include "cuda_utils.h"
#include "ops.h"
#include <torch/extension.h>

PYBIND11_MODULE(TORCH_EXTENSION_NAME, m) {
  // vLLM custom ops
  pybind11::module ops = m.def_submodule("ops", "vLLM custom operators");

  // Attention ops
  ops.def(
    "paged_attention_v1",
    &paged_attention_v1,
    "Compute the attention between an input query and the cached keys/values using PagedAttention.");
  ops.def(
    "paged_attention_v2",
    &paged_attention_v2,
    "PagedAttention V2.");

  // Activation ops
  ops.def(
    "silu_and_mul",
    &silu_and_mul,
    "Activation function used in SwiGLU.");
  ops.def(
    "gelu_new",
    &gelu_new,
    "GELU implementation used in GPT-2.");
  ops.def(
    "gelu_fast",
    &gelu_fast,
    "Approximate GELU implementation.");

  // Layernorm
  ops.def(
    "rms_norm",
    &rms_norm,
    "Apply Root Mean Square (RMS) Normalization to the input tensor.");

  ops.def(
    "fused_add_rms_norm",
    &fused_add_rms_norm,
    "In-place fused Add and RMS Normalization");

  // Rotary embedding
  ops.def(
    "rotary_embedding",
    &rotary_embedding,
    "Apply GPT-NeoX or GPT-J style rotary embedding to query and key");

#ifndef USE_ROCM
  // Quantization ops
  ops.def("awq_gemm", &awq_gemm, "Quantized GEMM for AWQ");
<<<<<<< HEAD
  ops.def("gptq_gemm", &gptq_gemm, "Quantized GEMM for GPTQ");
  ops.def("gptq_shuffle", &gptq_shuffle, "Post processing for GPTQ");
=======
#endif


>>>>>>> 1aa13615
  ops.def("squeezellm_gemm", &squeezellm_gemm, "Quantized GEMM for SqueezeLLM");

  // Cache ops
  pybind11::module cache_ops = m.def_submodule("cache_ops", "vLLM cache ops");
  cache_ops.def(
    "swap_blocks",
    &swap_blocks,
    "Swap in (out) the cache blocks from src to dst");
  cache_ops.def(
    "copy_blocks",
    &copy_blocks,
    "Copy the cache blocks from src to dst");
  cache_ops.def(
    "reshape_and_cache",
    &reshape_and_cache,
    "Reshape the key and value tensors and cache them");
  cache_ops.def(
    "gather_cached_kv",
    &gather_cached_kv,
    "Gather key and value from the cache into contiguous QKV tensors");

  // Cuda utils
  pybind11::module cuda_utils = m.def_submodule("cuda_utils", "vLLM cuda utils");
  cuda_utils.def(
    "get_device_attribute",
    &get_device_attribute,
    "Gets the specified device attribute.");
}<|MERGE_RESOLUTION|>--- conflicted
+++ resolved
@@ -51,14 +51,9 @@
 #ifndef USE_ROCM
   // Quantization ops
   ops.def("awq_gemm", &awq_gemm, "Quantized GEMM for AWQ");
-<<<<<<< HEAD
+#endif
   ops.def("gptq_gemm", &gptq_gemm, "Quantized GEMM for GPTQ");
   ops.def("gptq_shuffle", &gptq_shuffle, "Post processing for GPTQ");
-=======
-#endif
-
-
->>>>>>> 1aa13615
   ops.def("squeezellm_gemm", &squeezellm_gemm, "Quantized GEMM for SqueezeLLM");
 
   // Cache ops
