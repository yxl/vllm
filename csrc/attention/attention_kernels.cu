--- conflicted
+++ resolved
@@ -26,548 +26,585 @@
 #define WARP_SIZE 32
 #define MAX(a, b) ((a) > (b) ? (a) : (b))
 #define MIN(a, b) ((a) < (b) ? (a) : (b))
-#define DIVIDE_ROUND_UP(a, b) (((a) + (b) - 1) / (b))
-
-namespace vllm {
-
-// Utility function for attention softmax.
-template<int NUM_WARPS>
-inline __device__ float block_sum(float* red_smem, float sum) {
-  // Decompose the thread index into warp / lane.
-  int warp = threadIdx.x / WARP_SIZE;
-  int lane = threadIdx.x % WARP_SIZE;
-
-  // Compute the sum per warp.
-#pragma unroll
-  for (int mask = WARP_SIZE / 2; mask >= 1; mask /= 2) {
-    sum += __shfl_xor_sync(uint32_t(-1), sum, mask);
-  }
-
-  // Warp leaders store the data to shared memory.
-  if (lane == 0) {
-    red_smem[warp] = sum;
-  }
-
-  // Make sure the data is in shared memory.
-  __syncthreads();
-
-  // The warps compute the final sums.
-  if (lane < NUM_WARPS) {
-    sum = red_smem[lane];
-  }
-
-  // Parallel reduction inside the warp.
-#pragma unroll
-  for (int mask = NUM_WARPS / 2; mask >= 1; mask /= 2) {
-    sum += __shfl_xor_sync(uint32_t(-1), sum, mask);
-  }
-
-  // Broadcast to other threads.
-  return __shfl_sync(uint32_t(-1), sum, 0);
-}
-
-// TODO(woosuk): Merge the last two dimensions of the grid.
-// Grid: (num_heads, num_seqs, max_num_partitions).
-template<
-  typename scalar_t,
-  int HEAD_SIZE,
-  int BLOCK_SIZE,
-  int NUM_THREADS,
-  int PARTITION_SIZE = 0> // Zero means no partitioning.
-__device__ void paged_attention_kernel(
-  float* __restrict__ exp_sums,           // [num_seqs, num_heads, max_num_partitions]
-  float* __restrict__ max_logits,         // [num_seqs, num_heads, max_num_partitions]
-  scalar_t* __restrict__ out,             // [num_seqs, num_heads, max_num_partitions, head_size]
-  const scalar_t* __restrict__ q,         // [num_seqs, num_heads, head_size]
-  const scalar_t* __restrict__ k_cache,   // [num_blocks, num_kv_heads, head_size/x, block_size, x]
-  const scalar_t* __restrict__ v_cache,   // [num_blocks, num_kv_heads, head_size, block_size]
-  const int* __restrict__ head_mapping,   // [num_heads]
-  const float scale,
-  const int* __restrict__ block_tables,   // [num_seqs, max_num_blocks_per_seq]
-  const int* __restrict__ context_lens,   // [num_seqs]
-  const int max_num_blocks_per_seq,
-  const float* __restrict__ alibi_slopes, // [num_heads]
-  const int q_stride,
-  const int kv_block_stride,
-  const int kv_head_stride) {
-  const int seq_idx = blockIdx.y;
-  const int partition_idx = blockIdx.z;
-  const int max_num_partitions = gridDim.z;
-  constexpr bool USE_PARTITIONING = PARTITION_SIZE > 0;
-  const int context_len = context_lens[seq_idx];
-  if (USE_PARTITIONING && partition_idx * PARTITION_SIZE >= context_len) {
-    // No work to do. Terminate the thread block.
-    return;
-  }
-
-  const int num_context_blocks = DIVIDE_ROUND_UP(context_len, BLOCK_SIZE);
-  const int num_blocks_per_partition = USE_PARTITIONING ? PARTITION_SIZE / BLOCK_SIZE : num_context_blocks;
-
-  // [start_block_idx, end_block_idx) is the range of blocks to process.
-  const int start_block_idx = USE_PARTITIONING ? partition_idx * num_blocks_per_partition : 0;
-  const int end_block_idx = MIN(start_block_idx + num_blocks_per_partition, num_context_blocks);
-  const int num_blocks = end_block_idx - start_block_idx;
-
-  // [start_token_idx, end_token_idx) is the range of tokens to process.
-  const int start_token_idx = start_block_idx * BLOCK_SIZE;
-  const int end_token_idx = MIN(start_token_idx + num_blocks * BLOCK_SIZE, context_len);
-  const int num_tokens = end_token_idx - start_token_idx;
-
-  constexpr int THREAD_GROUP_SIZE = MAX(WARP_SIZE / BLOCK_SIZE, 1);
-  constexpr int NUM_THREAD_GROUPS = NUM_THREADS / THREAD_GROUP_SIZE; // Note: This assumes THREAD_GROUP_SIZE divides NUM_THREADS
-  assert(NUM_THREADS % THREAD_GROUP_SIZE == 0);
-  constexpr int NUM_TOKENS_PER_THREAD_GROUP = DIVIDE_ROUND_UP(BLOCK_SIZE, WARP_SIZE);
-  constexpr int NUM_WARPS = NUM_THREADS / WARP_SIZE;
-  const int thread_idx = threadIdx.x;
-  const int warp_idx = thread_idx / WARP_SIZE;
-  const int lane = thread_idx % WARP_SIZE;
-
-  const int head_idx = blockIdx.x;
-  const int num_heads = gridDim.x;
-  const int kv_head_idx = head_mapping[head_idx];
-  const float alibi_slope = alibi_slopes == nullptr ? 0.f : alibi_slopes[head_idx];
-
-  // A vector type to store a part of a key or a query.
-  // The vector size is configured in such a way that the threads in a thread group
-  // fetch or compute 16 bytes at a time.
-  // For example, if the size of a thread group is 4 and the data type is half,
-  // then the vector size is 16 / (4 * sizeof(half)) == 2.
-  constexpr int VEC_SIZE = MAX(16 / (THREAD_GROUP_SIZE * sizeof(scalar_t)), 1);
-  using K_vec = typename Vec<scalar_t, VEC_SIZE>::Type;
-  using Q_vec = typename Vec<scalar_t, VEC_SIZE>::Type;
-
-  constexpr int NUM_ELEMS_PER_THREAD = HEAD_SIZE / THREAD_GROUP_SIZE;
-  constexpr int NUM_VECS_PER_THREAD = NUM_ELEMS_PER_THREAD / VEC_SIZE;
-
-  const int thread_group_idx = thread_idx / THREAD_GROUP_SIZE;
-  const int thread_group_offset = thread_idx % THREAD_GROUP_SIZE;
-
-  // Load the query to registers.
-  // Each thread in a thread group has a different part of the query.
-  // For example, if the the thread group size is 4, then the first thread in the group
-  // has 0, 4, 8, ... th vectors of the query, and the second thread has 1, 5, 9, ...
-  // th vectors of the query, and so on.
-  // NOTE(woosuk): Because q is split from a qkv tensor, it may not be contiguous.
-  const scalar_t* q_ptr = q + seq_idx * q_stride + head_idx * HEAD_SIZE;
-  __shared__ Q_vec q_vecs[THREAD_GROUP_SIZE][NUM_VECS_PER_THREAD];
-#pragma unroll
-  for (int i = thread_group_idx; i < NUM_VECS_PER_THREAD; i += NUM_THREAD_GROUPS) {
-    const int vec_idx = thread_group_offset + i * THREAD_GROUP_SIZE;
-    q_vecs[thread_group_offset][i] = *reinterpret_cast<const Q_vec*>(q_ptr + vec_idx * VEC_SIZE);
-  }
-  __syncthreads(); // TODO(naed90): possible speedup if this is replaced with a memory wall right before we use q_vecs
-
-  // Memory planning.
-  extern __shared__ char shared_mem[];
-  // NOTE(woosuk): We use FP32 for the softmax logits for better accuracy.
-  float* logits = reinterpret_cast<float*>(shared_mem);
-  // Workspace for reduction.
-  __shared__ float red_smem[2 * NUM_WARPS];
-
-  // x == THREAD_GROUP_SIZE * VEC_SIZE
-  // Each thread group fetches x elements from the key at a time.
-  constexpr int x = 16 / sizeof(scalar_t);
-  float qk_max = -FLT_MAX;
-
-  // Iterate over the key blocks.
-  // Each warp fetches a block of keys for each iteration.
-  // Each thread group in a warp fetches a key from the block, and computes
-  // dot product with the query.
-  const int* block_table = block_tables + seq_idx * max_num_blocks_per_seq;
-  for (int block_idx = start_block_idx + warp_idx; block_idx < end_block_idx; block_idx += NUM_WARPS) {
-    const int physical_block_number = block_table[block_idx];
-
-    // Load a key to registers.
-    // Each thread in a thread group has a different part of the key.
+#define DIVIDE_ROUND_UP(a, b) (((a) + (b)-1) / (b))
+
+namespace vllm
+{
+
+  // Utility function for attention softmax.
+  template <int NUM_WARPS>
+  inline __device__ float block_sum(float *red_smem, float sum)
+  {
+    // Decompose the thread index into warp / lane.
+    int warp = threadIdx.x / WARP_SIZE;
+    int lane = threadIdx.x % WARP_SIZE;
+
+    // Compute the sum per warp.
+#pragma unroll
+    for (int mask = WARP_SIZE / 2; mask >= 1; mask /= 2)
+    {
+      sum += __shfl_xor_sync(uint32_t(-1), sum, mask);
+    }
+
+    // Warp leaders store the data to shared memory.
+    if (lane == 0)
+    {
+      red_smem[warp] = sum;
+    }
+
+    // Make sure the data is in shared memory.
+    __syncthreads();
+
+    // The warps compute the final sums.
+    if (lane < NUM_WARPS)
+    {
+      sum = red_smem[lane];
+    }
+
+    // Parallel reduction inside the warp.
+#pragma unroll
+    for (int mask = NUM_WARPS / 2; mask >= 1; mask /= 2)
+    {
+      sum += __shfl_xor_sync(uint32_t(-1), sum, mask);
+    }
+
+    // Broadcast to other threads.
+    return __shfl_sync(uint32_t(-1), sum, 0);
+  }
+
+  // TODO(woosuk): Merge the last two dimensions of the grid.
+  // Grid: (num_heads, num_seqs, max_num_partitions).
+  template <
+      typename scalar_t,
+      int HEAD_SIZE,
+      int BLOCK_SIZE,
+      int NUM_THREADS,
+      int PARTITION_SIZE = 0> // Zero means no partitioning.
+  __device__ void paged_attention_kernel(
+      float *__restrict__ exp_sums,         // [num_seqs, num_heads, max_num_partitions]
+      float *__restrict__ max_logits,       // [num_seqs, num_heads, max_num_partitions]
+      scalar_t *__restrict__ out,           // [num_seqs, num_heads, max_num_partitions, head_size]
+      const scalar_t *__restrict__ q,       // [num_seqs, num_heads, head_size]
+      const scalar_t *__restrict__ k_cache, // [num_blocks, num_kv_heads, head_size/x, block_size, x]
+      const scalar_t *__restrict__ v_cache, // [num_blocks, num_kv_heads, head_size, block_size]
+      const int *__restrict__ head_mapping, // [num_heads]
+      const float scale,
+      const int *__restrict__ block_tables, // [num_seqs, max_num_blocks_per_seq]
+      const int *__restrict__ context_lens, // [num_seqs]
+      const int max_num_blocks_per_seq,
+      const float *__restrict__ alibi_slopes, // [num_heads]
+      const int q_stride,
+      const int kv_block_stride,
+      const int kv_head_stride)
+  {
+    const int seq_idx = blockIdx.y;
+    const int partition_idx = blockIdx.z;
+    const int max_num_partitions = gridDim.z;
+    constexpr bool USE_PARTITIONING = PARTITION_SIZE > 0;
+    const int context_len = context_lens[seq_idx];
+    if (USE_PARTITIONING && partition_idx * PARTITION_SIZE >= context_len)
+    {
+      // No work to do. Terminate the thread block.
+      return;
+    }
+
+    const int num_context_blocks = DIVIDE_ROUND_UP(context_len, BLOCK_SIZE);
+    const int num_blocks_per_partition = USE_PARTITIONING ? PARTITION_SIZE / BLOCK_SIZE : num_context_blocks;
+
+    // [start_block_idx, end_block_idx) is the range of blocks to process.
+    const int start_block_idx = USE_PARTITIONING ? partition_idx * num_blocks_per_partition : 0;
+    const int end_block_idx = MIN(start_block_idx + num_blocks_per_partition, num_context_blocks);
+    const int num_blocks = end_block_idx - start_block_idx;
+
+    // [start_token_idx, end_token_idx) is the range of tokens to process.
+    const int start_token_idx = start_block_idx * BLOCK_SIZE;
+    const int end_token_idx = MIN(start_token_idx + num_blocks * BLOCK_SIZE, context_len);
+    const int num_tokens = end_token_idx - start_token_idx;
+
+    constexpr int THREAD_GROUP_SIZE = MAX(WARP_SIZE / BLOCK_SIZE, 1);
+    constexpr int NUM_THREAD_GROUPS = NUM_THREADS / THREAD_GROUP_SIZE; // Note: This assumes THREAD_GROUP_SIZE divides NUM_THREADS
+    assert(NUM_THREADS % THREAD_GROUP_SIZE == 0);
+    constexpr int NUM_TOKENS_PER_THREAD_GROUP = DIVIDE_ROUND_UP(BLOCK_SIZE, WARP_SIZE);
+    constexpr int NUM_WARPS = NUM_THREADS / WARP_SIZE;
+    const int thread_idx = threadIdx.x;
+    const int warp_idx = thread_idx / WARP_SIZE;
+    const int lane = thread_idx % WARP_SIZE;
+
+    const int head_idx = blockIdx.x;
+    const int num_heads = gridDim.x;
+    const int kv_head_idx = head_mapping[head_idx];
+    const float alibi_slope = alibi_slopes == nullptr ? 0.f : alibi_slopes[head_idx];
+
+    // A vector type to store a part of a key or a query.
+    // The vector size is configured in such a way that the threads in a thread group
+    // fetch or compute 16 bytes at a time.
+    // For example, if the size of a thread group is 4 and the data type is half,
+    // then the vector size is 16 / (4 * sizeof(half)) == 2.
+    constexpr int VEC_SIZE = MAX(16 / (THREAD_GROUP_SIZE * sizeof(scalar_t)), 1);
+    using K_vec = typename Vec<scalar_t, VEC_SIZE>::Type;
+    using Q_vec = typename Vec<scalar_t, VEC_SIZE>::Type;
+
+    constexpr int NUM_ELEMS_PER_THREAD = HEAD_SIZE / THREAD_GROUP_SIZE;
+    constexpr int NUM_VECS_PER_THREAD = NUM_ELEMS_PER_THREAD / VEC_SIZE;
+
+    const int thread_group_idx = thread_idx / THREAD_GROUP_SIZE;
+    const int thread_group_offset = thread_idx % THREAD_GROUP_SIZE;
+
+    // Load the query to registers.
+    // Each thread in a thread group has a different part of the query.
     // For example, if the the thread group size is 4, then the first thread in the group
-    // has 0, 4, 8, ... th vectors of the key, and the second thread has 1, 5, 9, ... th
-    // vectors of the key, and so on.
-    for (int i = 0; i < NUM_TOKENS_PER_THREAD_GROUP; i++) {
-      const int physical_block_offset = (thread_group_idx + i * WARP_SIZE) % BLOCK_SIZE;
+    // has 0, 4, 8, ... th vectors of the query, and the second thread has 1, 5, 9, ...
+    // th vectors of the query, and so on.
+    // NOTE(woosuk): Because q is split from a qkv tensor, it may not be contiguous.
+    const scalar_t *q_ptr = q + seq_idx * q_stride + head_idx * HEAD_SIZE;
+    __shared__ Q_vec q_vecs[THREAD_GROUP_SIZE][NUM_VECS_PER_THREAD];
+#pragma unroll
+    for (int i = thread_group_idx; i < NUM_VECS_PER_THREAD; i += NUM_THREAD_GROUPS)
+    {
+      const int vec_idx = thread_group_offset + i * THREAD_GROUP_SIZE;
+      q_vecs[thread_group_offset][i] = *reinterpret_cast<const Q_vec *>(q_ptr + vec_idx * VEC_SIZE);
+    }
+    __syncthreads(); // TODO(naed90): possible speedup if this is replaced with a memory wall right before we use q_vecs
+
+    // Memory planning.
+    extern __shared__ char shared_mem[];
+    // NOTE(woosuk): We use FP32 for the softmax logits for better accuracy.
+    float *logits = reinterpret_cast<float *>(shared_mem);
+    // Workspace for reduction.
+    __shared__ float red_smem[2 * NUM_WARPS];
+
+    // x == THREAD_GROUP_SIZE * VEC_SIZE
+    // Each thread group fetches x elements from the key at a time.
+    constexpr int x = 16 / sizeof(scalar_t);
+    float qk_max = -FLT_MAX;
+
+    // Iterate over the key blocks.
+    // Each warp fetches a block of keys for each iteration.
+    // Each thread group in a warp fetches a key from the block, and computes
+    // dot product with the query.
+    const int *block_table = block_tables + seq_idx * max_num_blocks_per_seq;
+    for (int block_idx = start_block_idx + warp_idx; block_idx < end_block_idx; block_idx += NUM_WARPS)
+    {
+      const int physical_block_number = block_table[block_idx];
+
+      // Load a key to registers.
+      // Each thread in a thread group has a different part of the key.
+      // For example, if the the thread group size is 4, then the first thread in the group
+      // has 0, 4, 8, ... th vectors of the key, and the second thread has 1, 5, 9, ... th
+      // vectors of the key, and so on.
+      for (int i = 0; i < NUM_TOKENS_PER_THREAD_GROUP; i++)
+      {
+        const int physical_block_offset = (thread_group_idx + i * WARP_SIZE) % BLOCK_SIZE;
+        const int token_idx = block_idx * BLOCK_SIZE + physical_block_offset;
+        K_vec k_vecs[NUM_VECS_PER_THREAD];
+
+#pragma unroll
+        for (int j = 0; j < NUM_VECS_PER_THREAD; j++)
+        {
+          const scalar_t *k_ptr = k_cache + physical_block_number * kv_block_stride + kv_head_idx * kv_head_stride + physical_block_offset * x;
+          const int vec_idx = thread_group_offset + j * THREAD_GROUP_SIZE;
+          const int offset1 = (vec_idx * VEC_SIZE) / x;
+          const int offset2 = (vec_idx * VEC_SIZE) % x;
+          k_vecs[j] = *reinterpret_cast<const K_vec *>(k_ptr + offset1 * BLOCK_SIZE * x + offset2);
+        }
+
+        // Compute dot product.
+        // This includes a reduction across the threads in the same thread group.
+        float qk = scale * Qk_dot<scalar_t, THREAD_GROUP_SIZE>::dot(q_vecs[thread_group_offset], k_vecs);
+        // Add the ALiBi bias if slopes are given.
+        qk += (alibi_slope != 0) ? alibi_slope * (token_idx - context_len + 1) : 0;
+
+        if (thread_group_offset == 0)
+        {
+          // Store the partial reductions to shared memory.
+          // NOTE(woosuk): It is required to zero out the masked logits.
+          const bool mask = token_idx >= context_len;
+          logits[token_idx - start_token_idx] = mask ? 0.f : qk;
+          // Update the max value.
+          qk_max = mask ? qk_max : fmaxf(qk_max, qk);
+        }
+      }
+    }
+
+    // Perform reduction across the threads in the same warp to get the
+    // max qk value for each "warp" (not across the thread block yet).
+    // The 0-th thread of each thread group already has its max qk value.
+#pragma unroll
+    for (int mask = WARP_SIZE / 2; mask >= THREAD_GROUP_SIZE; mask /= 2)
+    {
+      qk_max = fmaxf(qk_max, __shfl_xor_sync(uint32_t(-1), qk_max, mask));
+    }
+    if (lane == 0)
+    {
+      red_smem[warp_idx] = qk_max;
+    }
+    __syncthreads();
+
+    // TODO(woosuk): Refactor this part.
+    // Get the max qk value for the sequence.
+    qk_max = lane < NUM_WARPS ? red_smem[lane] : -FLT_MAX;
+#pragma unroll
+    for (int mask = NUM_WARPS / 2; mask >= 1; mask /= 2)
+    {
+      qk_max = fmaxf(qk_max, __shfl_xor_sync(uint32_t(-1), qk_max, mask));
+    }
+    // Broadcast the max qk value to all threads.
+    qk_max = __shfl_sync(uint32_t(-1), qk_max, 0);
+
+    // Get the sum of the exp values.
+    float exp_sum = 0.f;
+    for (int i = thread_idx; i < num_tokens; i += NUM_THREADS)
+    {
+      float val = __expf(logits[i] - qk_max);
+      logits[i] = val;
+      exp_sum += val;
+    }
+    exp_sum = block_sum<NUM_WARPS>(&red_smem[NUM_WARPS], exp_sum);
+
+    // Compute softmax.
+    const float inv_sum = __fdividef(1.f, exp_sum + 1e-6f);
+    for (int i = thread_idx; i < num_tokens; i += NUM_THREADS)
+    {
+      logits[i] *= inv_sum;
+    }
+    __syncthreads();
+
+    // If partitioning is enabled, store the max logit and exp_sum.
+    if (USE_PARTITIONING && thread_idx == 0)
+    {
+      float *max_logits_ptr = max_logits + seq_idx * num_heads * max_num_partitions + head_idx * max_num_partitions + partition_idx;
+      *max_logits_ptr = qk_max;
+      float *exp_sums_ptr = exp_sums + seq_idx * num_heads * max_num_partitions + head_idx * max_num_partitions + partition_idx;
+      *exp_sums_ptr = exp_sum;
+    }
+
+    // Each thread will fetch 16 bytes from the value cache at a time.
+    constexpr int V_VEC_SIZE = MIN(16 / sizeof(scalar_t), BLOCK_SIZE);
+    using V_vec = typename Vec<scalar_t, V_VEC_SIZE>::Type;
+    using L_vec = typename Vec<scalar_t, V_VEC_SIZE>::Type;
+    using Float_L_vec = typename FloatVec<L_vec>::Type;
+
+    constexpr int NUM_V_VECS_PER_ROW = BLOCK_SIZE / V_VEC_SIZE;
+    constexpr int NUM_ROWS_PER_ITER = WARP_SIZE / NUM_V_VECS_PER_ROW;
+    constexpr int NUM_ROWS_PER_THREAD = DIVIDE_ROUND_UP(HEAD_SIZE, NUM_ROWS_PER_ITER);
+
+    // NOTE(woosuk): We use FP32 for the accumulator for better accuracy.
+    float accs[NUM_ROWS_PER_THREAD];
+#pragma unroll
+    for (int i = 0; i < NUM_ROWS_PER_THREAD; i++)
+    {
+      accs[i] = 0.f;
+    }
+
+    scalar_t zero_value;
+    zero(zero_value);
+    for (int block_idx = start_block_idx + warp_idx; block_idx < end_block_idx; block_idx += NUM_WARPS)
+    {
+      const int physical_block_number = block_table[block_idx];
+      const int physical_block_offset = (lane % NUM_V_VECS_PER_ROW) * V_VEC_SIZE;
       const int token_idx = block_idx * BLOCK_SIZE + physical_block_offset;
-      K_vec k_vecs[NUM_VECS_PER_THREAD];
-
-#pragma unroll
-      for (int j = 0; j < NUM_VECS_PER_THREAD; j++) {
-        const scalar_t* k_ptr = k_cache + physical_block_number * kv_block_stride
-                                        + kv_head_idx * kv_head_stride
-                                        + physical_block_offset * x;
-        const int vec_idx = thread_group_offset + j * THREAD_GROUP_SIZE;
-        const int offset1 = (vec_idx * VEC_SIZE) / x;
-        const int offset2 = (vec_idx * VEC_SIZE) % x;
-        k_vecs[j] = *reinterpret_cast<const K_vec*>(k_ptr + offset1 * BLOCK_SIZE * x + offset2);
+      L_vec logits_vec;
+      from_float(logits_vec, *reinterpret_cast<Float_L_vec *>(logits + token_idx - start_token_idx));
+
+      const scalar_t *v_ptr = v_cache + physical_block_number * kv_block_stride + kv_head_idx * kv_head_stride;
+#pragma unroll
+      for (int i = 0; i < NUM_ROWS_PER_THREAD; i++)
+      {
+        const int row_idx = lane / NUM_V_VECS_PER_ROW + i * NUM_ROWS_PER_ITER;
+        if (row_idx < HEAD_SIZE)
+        {
+          const int offset = row_idx * BLOCK_SIZE + physical_block_offset;
+          V_vec v_vec = *reinterpret_cast<const V_vec *>(v_ptr + offset);
+          if (block_idx == num_context_blocks - 1)
+          {
+            // NOTE(woosuk): When v_vec contains the tokens that are out of the context,
+            // we should explicitly zero out the values since they may contain NaNs.
+            // See https://github.com/vllm-project/vllm/issues/641#issuecomment-1682544472
+            scalar_t *v_vec_ptr = reinterpret_cast<scalar_t *>(&v_vec);
+#pragma unroll
+            for (int j = 0; j < V_VEC_SIZE; j++)
+            {
+              v_vec_ptr[j] = token_idx + j < context_len ? v_vec_ptr[j] : zero_value;
+            }
+          }
+          accs[i] += dot(logits_vec, v_vec);
+        }
       }
-
-      // Compute dot product.
-      // This includes a reduction across the threads in the same thread group.
-      float qk = scale * Qk_dot<scalar_t, THREAD_GROUP_SIZE>::dot(q_vecs[thread_group_offset], k_vecs);
-      // Add the ALiBi bias if slopes are given.
-      qk += (alibi_slope != 0) ? alibi_slope * (token_idx - context_len + 1) : 0;
-
-      if (thread_group_offset == 0) {
-        // Store the partial reductions to shared memory.
-        // NOTE(woosuk): It is required to zero out the masked logits.
-        const bool mask = token_idx >= context_len;
-        logits[token_idx - start_token_idx] = mask ? 0.f : qk;
-        // Update the max value.
-        qk_max = mask ? qk_max : fmaxf(qk_max, qk);
+    }
+
+    // Perform reduction within each warp.
+#pragma unroll
+    for (int i = 0; i < NUM_ROWS_PER_THREAD; i++)
+    {
+      float acc = accs[i];
+#pragma unroll
+      for (int mask = NUM_V_VECS_PER_ROW / 2; mask >= 1; mask /= 2)
+      {
+        acc += __shfl_xor_sync(uint32_t(-1), acc, mask);
       }
-    }
-  }
-
-  // Perform reduction across the threads in the same warp to get the
-  // max qk value for each "warp" (not across the thread block yet).
-  // The 0-th thread of each thread group already has its max qk value.
-#pragma unroll
-  for (int mask = WARP_SIZE / 2; mask >= THREAD_GROUP_SIZE; mask /= 2) {
-    qk_max = fmaxf(qk_max, __shfl_xor_sync(uint32_t(-1), qk_max, mask));
-  }
-  if (lane == 0) {
-    red_smem[warp_idx] = qk_max;
-  }
-  __syncthreads();
-
-  // TODO(woosuk): Refactor this part.
-  // Get the max qk value for the sequence.
-  qk_max = lane < NUM_WARPS ? red_smem[lane] : -FLT_MAX;
-#pragma unroll
-  for (int mask = NUM_WARPS / 2; mask >= 1; mask /= 2) {
-    qk_max = fmaxf(qk_max, __shfl_xor_sync(uint32_t(-1), qk_max, mask));
-  }
-  // Broadcast the max qk value to all threads.
-  qk_max = __shfl_sync(uint32_t(-1), qk_max, 0);
-
-  // Get the sum of the exp values.
-  float exp_sum = 0.f;
-  for (int i = thread_idx; i < num_tokens; i += NUM_THREADS) {
-    float val = __expf(logits[i] - qk_max);
-    logits[i] = val;
-    exp_sum += val;
-  }
-  exp_sum = block_sum<NUM_WARPS>(&red_smem[NUM_WARPS], exp_sum);
-
-  // Compute softmax.
-  const float inv_sum = __fdividef(1.f, exp_sum + 1e-6f);
-  for (int i = thread_idx; i < num_tokens; i += NUM_THREADS) {
-    logits[i] *= inv_sum;
-  }
-  __syncthreads();
-
-  // If partitioning is enabled, store the max logit and exp_sum.
-  if (USE_PARTITIONING && thread_idx == 0) {
-    float* max_logits_ptr = max_logits + seq_idx * num_heads * max_num_partitions
-                                       + head_idx * max_num_partitions
-                                       + partition_idx;
-    *max_logits_ptr = qk_max;
-    float* exp_sums_ptr = exp_sums + seq_idx * num_heads * max_num_partitions
-                                   + head_idx * max_num_partitions
-                                   + partition_idx;
-    *exp_sums_ptr = exp_sum;
-  }
-
-  // Each thread will fetch 16 bytes from the value cache at a time.
-  constexpr int V_VEC_SIZE = MIN(16 / sizeof(scalar_t), BLOCK_SIZE);
-  using V_vec = typename Vec<scalar_t, V_VEC_SIZE>::Type;
-  using L_vec = typename Vec<scalar_t, V_VEC_SIZE>::Type;
-  using Float_L_vec = typename FloatVec<L_vec>::Type;
-
-  constexpr int NUM_V_VECS_PER_ROW = BLOCK_SIZE / V_VEC_SIZE;
-  constexpr int NUM_ROWS_PER_ITER = WARP_SIZE / NUM_V_VECS_PER_ROW;
-  constexpr int NUM_ROWS_PER_THREAD = DIVIDE_ROUND_UP(HEAD_SIZE, NUM_ROWS_PER_ITER);
-
-  // NOTE(woosuk): We use FP32 for the accumulator for better accuracy.
-  float accs[NUM_ROWS_PER_THREAD];
-#pragma unroll
-  for (int i = 0; i < NUM_ROWS_PER_THREAD; i++) {
-    accs[i] = 0.f;
-  }
-
-  scalar_t zero_value;
-  zero(zero_value);
-  for (int block_idx = start_block_idx + warp_idx; block_idx < end_block_idx; block_idx += NUM_WARPS) {
-    const int physical_block_number = block_table[block_idx];
-    const int physical_block_offset = (lane % NUM_V_VECS_PER_ROW) * V_VEC_SIZE;
-    const int token_idx = block_idx * BLOCK_SIZE + physical_block_offset;
-    L_vec logits_vec;
-    from_float(logits_vec, *reinterpret_cast<Float_L_vec*>(logits + token_idx - start_token_idx));
-
-    const scalar_t* v_ptr = v_cache + physical_block_number * kv_block_stride
-                                    + kv_head_idx * kv_head_stride;
-#pragma unroll
-    for (int i = 0; i < NUM_ROWS_PER_THREAD; i++) {
-      const int row_idx = lane / NUM_V_VECS_PER_ROW + i * NUM_ROWS_PER_ITER;
-      if (row_idx < HEAD_SIZE) {
-        const int offset = row_idx * BLOCK_SIZE + physical_block_offset;
-        V_vec v_vec = *reinterpret_cast<const V_vec*>(v_ptr + offset);
-        if (block_idx == num_context_blocks - 1) {
-          // NOTE(woosuk): When v_vec contains the tokens that are out of the context,
-          // we should explicitly zero out the values since they may contain NaNs.
-          // See https://github.com/vllm-project/vllm/issues/641#issuecomment-1682544472
-          scalar_t* v_vec_ptr = reinterpret_cast<scalar_t*>(&v_vec);
-#pragma unroll
-          for (int j = 0; j < V_VEC_SIZE; j++) {
-            v_vec_ptr[j] = token_idx + j < context_len ? v_vec_ptr[j] : zero_value;
+      accs[i] = acc;
+    }
+
+    // NOTE(woosuk): A barrier is required because the shared memory space for logits
+    // is reused for the output.
+    __syncthreads();
+
+    // Perform reduction across warps.
+    float *out_smem = reinterpret_cast<float *>(shared_mem);
+#pragma unroll
+    for (int i = NUM_WARPS; i > 1; i /= 2)
+    {
+      int mid = i / 2;
+      // Upper warps write to shared memory.
+      if (warp_idx >= mid && warp_idx < i)
+      {
+        float *dst = &out_smem[(warp_idx - mid) * HEAD_SIZE];
+#pragma unroll
+        for (int i = 0; i < NUM_ROWS_PER_THREAD; i++)
+        {
+          const int row_idx = lane / NUM_V_VECS_PER_ROW + i * NUM_ROWS_PER_ITER;
+          if (row_idx < HEAD_SIZE && lane % NUM_V_VECS_PER_ROW == 0)
+          {
+            dst[row_idx] = accs[i];
           }
         }
-        accs[i] += dot(logits_vec, v_vec);
       }
-    }
-  }
-
-  // Perform reduction within each warp.
-#pragma unroll
-  for (int i = 0; i < NUM_ROWS_PER_THREAD; i++) {
-    float acc = accs[i];
-#pragma unroll
-    for (int mask = NUM_V_VECS_PER_ROW / 2; mask >= 1; mask /= 2) {
-      acc += __shfl_xor_sync(uint32_t(-1), acc, mask);
-    }
-    accs[i] = acc;
-  }
-
-  // NOTE(woosuk): A barrier is required because the shared memory space for logits
-  // is reused for the output.
-  __syncthreads();
-
-  // Perform reduction across warps.
-  float* out_smem = reinterpret_cast<float*>(shared_mem);
-#pragma unroll
-  for (int i = NUM_WARPS; i > 1; i /= 2) {
-    int mid = i / 2;
-    // Upper warps write to shared memory.
-    if (warp_idx >= mid && warp_idx < i) {
-      float* dst = &out_smem[(warp_idx - mid) * HEAD_SIZE];
-#pragma unroll
-      for (int i = 0; i < NUM_ROWS_PER_THREAD; i++) {
-        const int row_idx = lane / NUM_V_VECS_PER_ROW + i * NUM_ROWS_PER_ITER;
-        if (row_idx < HEAD_SIZE && lane % NUM_V_VECS_PER_ROW == 0) {
-          dst[row_idx] = accs[i];
+      __syncthreads();
+
+      // Lower warps update the output.
+      if (warp_idx < mid)
+      {
+        const float *src = &out_smem[warp_idx * HEAD_SIZE];
+#pragma unroll
+        for (int i = 0; i < NUM_ROWS_PER_THREAD; i++)
+        {
+          const int row_idx = lane / NUM_V_VECS_PER_ROW + i * NUM_ROWS_PER_ITER;
+          if (row_idx < HEAD_SIZE && lane % NUM_V_VECS_PER_ROW == 0)
+          {
+            accs[i] += src[row_idx];
+          }
         }
       }
-    }
-    __syncthreads();
-
-    // Lower warps update the output.
-    if (warp_idx < mid) {
-      const float* src = &out_smem[warp_idx * HEAD_SIZE];
-#pragma unroll
-      for (int i = 0; i < NUM_ROWS_PER_THREAD; i++) {
+      __syncthreads();
+    }
+
+    // Write the final output.
+    if (warp_idx == 0)
+    {
+      scalar_t *out_ptr = out + seq_idx * num_heads * max_num_partitions * HEAD_SIZE + head_idx * max_num_partitions * HEAD_SIZE + partition_idx * HEAD_SIZE;
+#pragma unroll
+      for (int i = 0; i < NUM_ROWS_PER_THREAD; i++)
+      {
         const int row_idx = lane / NUM_V_VECS_PER_ROW + i * NUM_ROWS_PER_ITER;
-        if (row_idx < HEAD_SIZE && lane % NUM_V_VECS_PER_ROW == 0) {
-          accs[i] += src[row_idx];
+        if (row_idx < HEAD_SIZE && lane % NUM_V_VECS_PER_ROW == 0)
+        {
+          from_float(*(out_ptr + row_idx), accs[i]);
         }
       }
     }
+  }
+
+  // Grid: (num_heads, num_seqs, 1).
+  template <
+      typename scalar_t,
+      int HEAD_SIZE,
+      int BLOCK_SIZE,
+      int NUM_THREADS>
+  __global__ void paged_attention_v1_kernel(
+      scalar_t *__restrict__ out,           // [num_seqs, num_heads, head_size]
+      const scalar_t *__restrict__ q,       // [num_seqs, num_heads, head_size]
+      const scalar_t *__restrict__ k_cache, // [num_blocks, num_kv_heads, head_size/x, block_size, x]
+      const scalar_t *__restrict__ v_cache, // [num_blocks, num_kv_heads, head_size, block_size]
+      const int *__restrict__ head_mapping, // [num_heads]
+      const float scale,
+      const int *__restrict__ block_tables, // [num_seqs, max_num_blocks_per_seq]
+      const int *__restrict__ context_lens, // [num_seqs]
+      const int max_num_blocks_per_seq,
+      const float *__restrict__ alibi_slopes, // [num_heads]
+      const int q_stride,
+      const int kv_block_stride,
+      const int kv_head_stride)
+  {
+    paged_attention_kernel<scalar_t, HEAD_SIZE, BLOCK_SIZE, NUM_THREADS>(
+        /* exp_sums */ nullptr, /* max_logits */ nullptr,
+        out, q, k_cache, v_cache, head_mapping, scale, block_tables, context_lens,
+        max_num_blocks_per_seq, alibi_slopes, q_stride, kv_block_stride, kv_head_stride);
+  }
+
+  // Grid: (num_heads, num_seqs, max_num_partitions).
+  template <
+      typename scalar_t,
+      int HEAD_SIZE,
+      int BLOCK_SIZE,
+      int NUM_THREADS,
+      int PARTITION_SIZE>
+  __global__ void paged_attention_v2_kernel(
+      float *__restrict__ exp_sums,         // [num_seqs, num_heads, max_num_partitions]
+      float *__restrict__ max_logits,       // [num_seqs, num_heads, max_num_partitions]
+      scalar_t *__restrict__ tmp_out,       // [num_seqs, num_heads, max_num_partitions, head_size]
+      const scalar_t *__restrict__ q,       // [num_seqs, num_heads, head_size]
+      const scalar_t *__restrict__ k_cache, // [num_blocks, num_kv_heads, head_size/x, block_size, x]
+      const scalar_t *__restrict__ v_cache, // [num_blocks, num_kv_heads, head_size, block_size]
+      const int *__restrict__ head_mapping, // [num_heads]
+      const float scale,
+      const int *__restrict__ block_tables, // [num_seqs, max_num_blocks_per_seq]
+      const int *__restrict__ context_lens, // [num_seqs]
+      const int max_num_blocks_per_seq,
+      const float *__restrict__ alibi_slopes, // [num_heads]
+      const int q_stride,
+      const int kv_block_stride,
+      const int kv_head_stride)
+  {
+    paged_attention_kernel<scalar_t, HEAD_SIZE, BLOCK_SIZE, NUM_THREADS, PARTITION_SIZE>(
+        exp_sums, max_logits, tmp_out, q, k_cache, v_cache, head_mapping, scale,
+        block_tables, context_lens, max_num_blocks_per_seq, alibi_slopes,
+        q_stride, kv_block_stride, kv_head_stride);
+  }
+
+  // Grid: (num_heads, num_seqs).
+  template <
+      typename scalar_t,
+      int HEAD_SIZE,
+      int NUM_THREADS,
+      int PARTITION_SIZE>
+  __global__ void paged_attention_v2_reduce_kernel(
+      scalar_t *__restrict__ out,           // [num_seqs, num_heads, head_size]
+      const float *__restrict__ exp_sums,   // [num_seqs, num_heads, max_num_partitions]
+      const float *__restrict__ max_logits, // [num_seqs, num_heads, max_num_partitions]
+      const scalar_t *__restrict__ tmp_out, // [num_seqs, num_heads, max_num_partitions, head_size]
+      const int *__restrict__ context_lens, // [num_seqs]
+      const int max_num_partitions)
+  {
+    const int num_heads = gridDim.x;
+    const int head_idx = blockIdx.x;
+    const int seq_idx = blockIdx.y;
+    const int context_len = context_lens[seq_idx];
+    const int num_partitions = DIVIDE_ROUND_UP(context_len, PARTITION_SIZE);
+    if (num_partitions == 1)
+    {
+      // No need to reduce. Only copy tmp_out to out.
+      scalar_t *out_ptr = out + seq_idx * num_heads * HEAD_SIZE + head_idx * HEAD_SIZE;
+      const scalar_t *tmp_out_ptr = tmp_out + seq_idx * num_heads * max_num_partitions * HEAD_SIZE + head_idx * max_num_partitions * HEAD_SIZE;
+      for (int i = threadIdx.x; i < HEAD_SIZE; i += blockDim.x)
+      {
+        out_ptr[i] = tmp_out_ptr[i];
+      }
+      // Terminate the thread block.
+      return;
+    }
+
+    constexpr int NUM_WARPS = NUM_THREADS / WARP_SIZE;
+    const int warp_idx = threadIdx.x / WARP_SIZE;
+    const int lane = threadIdx.x % WARP_SIZE;
+
+    // Size: 2 * num_partitions.
+    extern __shared__ char shared_mem[];
+    // Workspace for reduction.
+    __shared__ float red_smem[2 * NUM_WARPS];
+
+    // Load max logits to shared memory.
+    float *shared_max_logits = reinterpret_cast<float *>(shared_mem);
+    const float *max_logits_ptr = max_logits + seq_idx * num_heads * max_num_partitions + head_idx * max_num_partitions;
+    float max_logit = -FLT_MAX;
+    for (int i = threadIdx.x; i < num_partitions; i += blockDim.x)
+    {
+      const float l = max_logits_ptr[i];
+      shared_max_logits[i] = l;
+      max_logit = fmaxf(max_logit, l);
+    }
     __syncthreads();
-  }
-
-  // Write the final output.
-  if (warp_idx == 0) {
-    scalar_t* out_ptr = out + seq_idx * num_heads * max_num_partitions * HEAD_SIZE
-                            + head_idx * max_num_partitions * HEAD_SIZE
-                            + partition_idx * HEAD_SIZE;
-#pragma unroll
-    for (int i = 0; i < NUM_ROWS_PER_THREAD; i++) {
-      const int row_idx = lane / NUM_V_VECS_PER_ROW + i * NUM_ROWS_PER_ITER;
-      if (row_idx < HEAD_SIZE && lane % NUM_V_VECS_PER_ROW == 0) {
-        from_float(*(out_ptr + row_idx), accs[i]);
+
+    // Get the global max logit.
+    // Reduce within the warp.
+#pragma unroll
+    for (int mask = WARP_SIZE / 2; mask >= 1; mask /= 2)
+    {
+      max_logit = fmaxf(max_logit, __shfl_xor_sync(uint32_t(-1), max_logit, mask));
+    }
+    if (lane == 0)
+    {
+      red_smem[warp_idx] = max_logit;
+    }
+    __syncthreads();
+    // Reduce across warps.
+    max_logit = lane < NUM_WARPS ? red_smem[lane] : -FLT_MAX;
+#pragma unroll
+    for (int mask = NUM_WARPS / 2; mask >= 1; mask /= 2)
+    {
+      max_logit = fmaxf(max_logit, __shfl_xor_sync(uint32_t(-1), max_logit, mask));
+    }
+    // Broadcast the max value to all threads.
+    max_logit = __shfl_sync(uint32_t(-1), max_logit, 0);
+
+    // Load rescaled exp sums to shared memory.
+    float *shared_exp_sums = reinterpret_cast<float *>(shared_mem + sizeof(float) * num_partitions);
+    const float *exp_sums_ptr = exp_sums + seq_idx * num_heads * max_num_partitions + head_idx * max_num_partitions;
+    float global_exp_sum = 0.0f;
+    for (int i = threadIdx.x; i < num_partitions; i += blockDim.x)
+    {
+      float l = shared_max_logits[i];
+      float rescaled_exp_sum = exp_sums_ptr[i] * expf(l - max_logit);
+      global_exp_sum += rescaled_exp_sum;
+      shared_exp_sums[i] = rescaled_exp_sum;
+    }
+    __syncthreads();
+    global_exp_sum = block_sum<NUM_WARPS>(&red_smem[NUM_WARPS], global_exp_sum);
+    const float inv_global_exp_sum = __fdividef(1.0f, global_exp_sum + 1e-6f);
+
+    // Aggregate tmp_out to out.
+    const scalar_t *tmp_out_ptr = tmp_out + seq_idx * num_heads * max_num_partitions * HEAD_SIZE + head_idx * max_num_partitions * HEAD_SIZE;
+    scalar_t *out_ptr = out + seq_idx * num_heads * HEAD_SIZE + head_idx * HEAD_SIZE;
+#pragma unroll
+    for (int i = threadIdx.x; i < HEAD_SIZE; i += NUM_THREADS)
+    {
+      float acc = 0.0f;
+      for (int j = 0; j < num_partitions; ++j)
+      {
+        acc += to_float(tmp_out_ptr[j * HEAD_SIZE + i]) * shared_exp_sums[j] * inv_global_exp_sum;
       }
-    }
-  }
-}
-
-// Grid: (num_heads, num_seqs, 1).
-template<
-  typename scalar_t,
-  int HEAD_SIZE,
-  int BLOCK_SIZE,
-  int NUM_THREADS>
-__global__ void paged_attention_v1_kernel(
-  scalar_t* __restrict__ out,             // [num_seqs, num_heads, head_size]
-  const scalar_t* __restrict__ q,         // [num_seqs, num_heads, head_size]
-  const scalar_t* __restrict__ k_cache,   // [num_blocks, num_kv_heads, head_size/x, block_size, x]
-  const scalar_t* __restrict__ v_cache,   // [num_blocks, num_kv_heads, head_size, block_size]
-  const int* __restrict__ head_mapping,   // [num_heads]
-  const float scale,
-  const int* __restrict__ block_tables,   // [num_seqs, max_num_blocks_per_seq]
-  const int* __restrict__ context_lens,   // [num_seqs]
-  const int max_num_blocks_per_seq,
-  const float* __restrict__ alibi_slopes, // [num_heads]
-  const int q_stride,
-  const int kv_block_stride,
-  const int kv_head_stride) {
-  paged_attention_kernel<scalar_t, HEAD_SIZE, BLOCK_SIZE, NUM_THREADS>(
-    /* exp_sums */ nullptr, /* max_logits */ nullptr,
-    out, q, k_cache, v_cache, head_mapping, scale, block_tables, context_lens,
-    max_num_blocks_per_seq, alibi_slopes, q_stride, kv_block_stride, kv_head_stride);
-}
-
-// Grid: (num_heads, num_seqs, max_num_partitions).
-template<
-  typename scalar_t,
-  int HEAD_SIZE,
-  int BLOCK_SIZE,
-  int NUM_THREADS,
-  int PARTITION_SIZE>
-__global__ void paged_attention_v2_kernel(
-  float* __restrict__ exp_sums,           // [num_seqs, num_heads, max_num_partitions]
-  float* __restrict__ max_logits,         // [num_seqs, num_heads, max_num_partitions]
-  scalar_t* __restrict__ tmp_out,         // [num_seqs, num_heads, max_num_partitions, head_size]
-  const scalar_t* __restrict__ q,         // [num_seqs, num_heads, head_size]
-  const scalar_t* __restrict__ k_cache,   // [num_blocks, num_kv_heads, head_size/x, block_size, x]
-  const scalar_t* __restrict__ v_cache,   // [num_blocks, num_kv_heads, head_size, block_size]
-  const int* __restrict__ head_mapping,   // [num_heads]
-  const float scale,
-  const int* __restrict__ block_tables,   // [num_seqs, max_num_blocks_per_seq]
-  const int* __restrict__ context_lens,   // [num_seqs]
-  const int max_num_blocks_per_seq,
-  const float* __restrict__ alibi_slopes, // [num_heads]
-  const int q_stride,
-  const int kv_block_stride,
-  const int kv_head_stride) {
-  paged_attention_kernel<scalar_t, HEAD_SIZE, BLOCK_SIZE, NUM_THREADS, PARTITION_SIZE>(
-    exp_sums, max_logits, tmp_out, q, k_cache, v_cache, head_mapping, scale,
-    block_tables, context_lens, max_num_blocks_per_seq, alibi_slopes,
-    q_stride, kv_block_stride, kv_head_stride);
-}
-
-// Grid: (num_heads, num_seqs).
-template<
-  typename scalar_t,
-  int HEAD_SIZE,
-  int NUM_THREADS,
-  int PARTITION_SIZE>
-__global__ void paged_attention_v2_reduce_kernel(
-  scalar_t* __restrict__ out,             // [num_seqs, num_heads, head_size]
-  const float* __restrict__ exp_sums,     // [num_seqs, num_heads, max_num_partitions]
-  const float* __restrict__ max_logits,   // [num_seqs, num_heads, max_num_partitions]
-  const scalar_t* __restrict__ tmp_out,   // [num_seqs, num_heads, max_num_partitions, head_size]
-  const int* __restrict__ context_lens,   // [num_seqs]
-  const int max_num_partitions) {
-  const int num_heads = gridDim.x;
-  const int head_idx = blockIdx.x;
-  const int seq_idx = blockIdx.y;
-  const int context_len = context_lens[seq_idx];
-  const int num_partitions = DIVIDE_ROUND_UP(context_len, PARTITION_SIZE);
-  if (num_partitions == 1) {
-    // No need to reduce. Only copy tmp_out to out.
-    scalar_t* out_ptr = out + seq_idx * num_heads * HEAD_SIZE + head_idx * HEAD_SIZE;
-    const scalar_t* tmp_out_ptr = tmp_out + seq_idx * num_heads * max_num_partitions * HEAD_SIZE
-                                          + head_idx * max_num_partitions * HEAD_SIZE;
-    for (int i = threadIdx.x; i < HEAD_SIZE; i += blockDim.x) {
-      out_ptr[i] = tmp_out_ptr[i];
-    }
-    // Terminate the thread block.
-    return;
-  }
-
-  constexpr int NUM_WARPS = NUM_THREADS / WARP_SIZE;
-  const int warp_idx = threadIdx.x / WARP_SIZE;
-  const int lane = threadIdx.x % WARP_SIZE;
-
-  // Size: 2 * num_partitions.
-  extern __shared__ char shared_mem[];
-  // Workspace for reduction.
-  __shared__ float red_smem[2 * NUM_WARPS];
-
-  // Load max logits to shared memory.
-  float* shared_max_logits = reinterpret_cast<float*>(shared_mem);
-  const float* max_logits_ptr = max_logits + seq_idx * num_heads * max_num_partitions
-                                           + head_idx * max_num_partitions;
-  float max_logit = -FLT_MAX;
-  for (int i = threadIdx.x; i < num_partitions; i += blockDim.x) {
-    const float l = max_logits_ptr[i];
-    shared_max_logits[i] = l;
-    max_logit = fmaxf(max_logit, l);
-  }
-  __syncthreads();
-
-  // Get the global max logit.
-  // Reduce within the warp.
-#pragma unroll
-  for (int mask = WARP_SIZE / 2; mask >= 1; mask /= 2) {
-    max_logit = fmaxf(max_logit, __shfl_xor_sync(uint32_t(-1), max_logit, mask));
-  }
-  if (lane == 0) {
-    red_smem[warp_idx] = max_logit;
-  }
-  __syncthreads();
-  // Reduce across warps.
-  max_logit = lane < NUM_WARPS ? red_smem[lane] : -FLT_MAX;
-#pragma unroll
-  for (int mask = NUM_WARPS / 2; mask >= 1; mask /= 2) {
-    max_logit = fmaxf(max_logit, __shfl_xor_sync(uint32_t(-1), max_logit, mask));
-  }
-  // Broadcast the max value to all threads.
-  max_logit = __shfl_sync(uint32_t(-1), max_logit, 0);
-
-  // Load rescaled exp sums to shared memory.
-  float* shared_exp_sums = reinterpret_cast<float*>(shared_mem + sizeof(float) * num_partitions);
-  const float* exp_sums_ptr = exp_sums + seq_idx * num_heads * max_num_partitions
-                                       + head_idx * max_num_partitions;
-  float global_exp_sum = 0.0f;
-  for (int i = threadIdx.x; i < num_partitions; i += blockDim.x) {
-    float l = shared_max_logits[i];
-    float rescaled_exp_sum = exp_sums_ptr[i] * expf(l - max_logit);
-    global_exp_sum += rescaled_exp_sum;
-    shared_exp_sums[i] = rescaled_exp_sum;
-  }
-  __syncthreads();
-  global_exp_sum = block_sum<NUM_WARPS>(&red_smem[NUM_WARPS], global_exp_sum);
-  const float inv_global_exp_sum = __fdividef(1.0f, global_exp_sum + 1e-6f);
-
-  // Aggregate tmp_out to out.
-  const scalar_t* tmp_out_ptr = tmp_out + seq_idx * num_heads * max_num_partitions * HEAD_SIZE
-                                        + head_idx * max_num_partitions * HEAD_SIZE;
-  scalar_t* out_ptr = out + seq_idx * num_heads * HEAD_SIZE + head_idx * HEAD_SIZE;
-#pragma unroll
-  for (int i = threadIdx.x; i < HEAD_SIZE; i += NUM_THREADS) {
-    float acc = 0.0f;
-    for (int j = 0; j < num_partitions; ++j) {
-      acc += to_float(tmp_out_ptr[j * HEAD_SIZE + i]) * shared_exp_sums[j] * inv_global_exp_sum;
-    }
-    from_float(out_ptr[i], acc);
-  }
-}
+      from_float(out_ptr[i], acc);
+    }
+  }
 
 } // namespace vllm
 
-#define LAUNCH_PAGED_ATTENTION_V1(HEAD_SIZE)                                                  \
-  cudaFuncSetAttribute(                                                                       \
-    vllm::paged_attention_v1_kernel<T, HEAD_SIZE, BLOCK_SIZE, NUM_THREADS>,                   \
-    cudaFuncAttributeMaxDynamicSharedMemorySize, shared_mem_size);                            \
-  vllm::paged_attention_v1_kernel<T, HEAD_SIZE, BLOCK_SIZE, NUM_THREADS>                      \
-  <<<grid, block, shared_mem_size, stream>>>(                                                 \
-    out_ptr,                                                                                  \
-    query_ptr,                                                                                \
-    key_cache_ptr,                                                                            \
-    value_cache_ptr,                                                                          \
-    head_mapping_ptr,                                                                         \
-    scale,                                                                                    \
-    block_tables_ptr,                                                                         \
-    context_lens_ptr,                                                                         \
-    max_num_blocks_per_seq,                                                                   \
-    alibi_slopes_ptr,                                                                         \
-    q_stride,                                                                                 \
-    kv_block_stride,                                                                          \
-    kv_head_stride);
+#define LAUNCH_PAGED_ATTENTION_V1(HEAD_SIZE)                                  \
+  cudaFuncSetAttribute(                                                       \
+      vllm::paged_attention_v1_kernel<T, HEAD_SIZE, BLOCK_SIZE, NUM_THREADS>, \
+      cudaFuncAttributeMaxDynamicSharedMemorySize, shared_mem_size);          \
+  vllm::paged_attention_v1_kernel<T, HEAD_SIZE, BLOCK_SIZE, NUM_THREADS>      \
+      <<<grid, block, shared_mem_size, stream>>>(                             \
+          out_ptr,                                                            \
+          query_ptr,                                                          \
+          key_cache_ptr,                                                      \
+          value_cache_ptr,                                                    \
+          head_mapping_ptr,                                                   \
+          scale,                                                              \
+          block_tables_ptr,                                                   \
+          context_lens_ptr,                                                   \
+          max_num_blocks_per_seq,                                             \
+          alibi_slopes_ptr,                                                   \
+          q_stride,                                                           \
+          kv_block_stride,                                                    \
+          kv_head_stride);
 
 // TODO(woosuk): Tune NUM_THREADS.
-template<
-  typename T,
-  int BLOCK_SIZE,
-  int NUM_THREADS = 128>
+template <
+    typename T,
+    int BLOCK_SIZE,
+    int NUM_THREADS = 128>
 void paged_attention_v1_launcher(
-  torch::Tensor& out,
-  torch::Tensor& query,
-  torch::Tensor& key_cache,
-  torch::Tensor& value_cache,
-  torch::Tensor& head_mapping,
-  float scale,
-  torch::Tensor& block_tables,
-  torch::Tensor& context_lens,
-  int max_context_len,
-  const c10::optional<torch::Tensor>& alibi_slopes) {
+    torch::Tensor &out,
+    torch::Tensor &query,
+    torch::Tensor &key_cache,
+    torch::Tensor &value_cache,
+    torch::Tensor &head_mapping,
+    float scale,
+    torch::Tensor &block_tables,
+    torch::Tensor &context_lens,
+    int max_context_len,
+    const c10::optional<torch::Tensor> &alibi_slopes)
+{
   int num_seqs = query.size(0);
   int num_heads = query.size(1);
   int head_size = query.size(2);
@@ -580,17 +617,16 @@
   assert(head_size % thread_group_size == 0);
 
   // NOTE: alibi_slopes is optional.
-  const float* alibi_slopes_ptr = alibi_slopes ?
-    reinterpret_cast<const float*>(alibi_slopes.value().data_ptr())
-    : nullptr;
-
-  T* out_ptr = reinterpret_cast<T*>(out.data_ptr());
-  T* query_ptr = reinterpret_cast<T*>(query.data_ptr());
-  T* key_cache_ptr = reinterpret_cast<T*>(key_cache.data_ptr());
-  T* value_cache_ptr = reinterpret_cast<T*>(value_cache.data_ptr());
-  int* head_mapping_ptr = reinterpret_cast<int*>(head_mapping.data_ptr());
-  int* block_tables_ptr = block_tables.data_ptr<int>();
-  int* context_lens_ptr = context_lens.data_ptr<int>();
+  const float *alibi_slopes_ptr = alibi_slopes ? reinterpret_cast<const float *>(alibi_slopes.value().data_ptr())
+                                               : nullptr;
+
+  T *out_ptr = reinterpret_cast<T *>(out.data_ptr());
+  T *query_ptr = reinterpret_cast<T *>(query.data_ptr());
+  T *key_cache_ptr = reinterpret_cast<T *>(key_cache.data_ptr());
+  T *value_cache_ptr = reinterpret_cast<T *>(value_cache.data_ptr());
+  int *head_mapping_ptr = reinterpret_cast<int *>(head_mapping.data_ptr());
+  int *block_tables_ptr = block_tables.data_ptr<int>();
+  int *context_lens_ptr = context_lens.data_ptr<int>();
 
   constexpr int NUM_WARPS = NUM_THREADS / WARP_SIZE;
   int padded_max_context_len = DIVIDE_ROUND_UP(max_context_len, BLOCK_SIZE) * BLOCK_SIZE;
@@ -603,134 +639,145 @@
   dim3 grid(num_heads, num_seqs, 1);
   dim3 block(NUM_THREADS);
   const cudaStream_t stream = at::cuda::getCurrentCUDAStream();
-  switch (head_size) {
-    // NOTE(woosuk): To reduce the compilation time, we only compile for the
-    // head sizes that we use in the model. However, we can easily extend this
-    // to support any head size which is a multiple of 16.
-    case 64:
-      LAUNCH_PAGED_ATTENTION_V1(64);
-      break;
-    case 80:
-      LAUNCH_PAGED_ATTENTION_V1(80);
-      break;
-    case 96:
-      LAUNCH_PAGED_ATTENTION_V1(96);
-      break;
-    case 112:
-      LAUNCH_PAGED_ATTENTION_V1(112);
-      break;
-    case 128:
-      LAUNCH_PAGED_ATTENTION_V1(128);
-      break;
-    case 256:
-      LAUNCH_PAGED_ATTENTION_V1(256);
-      break;
-    default:
-      TORCH_CHECK(false, "Unsupported head size: ", head_size);
-      break;
+  switch (head_size)
+  {
+  // NOTE(woosuk): To reduce the compilation time, we only compile for the
+  // head sizes that we use in the model. However, we can easily extend this
+  // to support any head size which is a multiple of 16.
+  case 64:
+    LAUNCH_PAGED_ATTENTION_V1(64);
+    break;
+  case 80:
+    LAUNCH_PAGED_ATTENTION_V1(80);
+    break;
+  case 96:
+    LAUNCH_PAGED_ATTENTION_V1(96);
+    break;
+  case 112:
+    LAUNCH_PAGED_ATTENTION_V1(112);
+    break;
+  case 128:
+    LAUNCH_PAGED_ATTENTION_V1(128);
+    break;
+  case 256:
+    LAUNCH_PAGED_ATTENTION_V1(256);
+    break;
+  default:
+    TORCH_CHECK(false, "Unsupported head size: ", head_size);
+    break;
   }
 }
 
-#define CALL_V1_LAUNCHER(T, BLOCK_SIZE)                             \
-  paged_attention_v1_launcher<T, BLOCK_SIZE>(                       \
-    out,                                                            \
-    query,                                                          \
-    key_cache,                                                      \
-    value_cache,                                                    \
-    head_mapping,                                                   \
-    scale,                                                          \
-    block_tables,                                                   \
-    context_lens,                                                   \
-    max_context_len,                                                \
-    alibi_slopes);
+#define CALL_V1_LAUNCHER(T, BLOCK_SIZE)       \
+  paged_attention_v1_launcher<T, BLOCK_SIZE>( \
+      out,                                    \
+      query,                                  \
+      key_cache,                              \
+      value_cache,                            \
+      head_mapping,                           \
+      scale,                                  \
+      block_tables,                           \
+      context_lens,                           \
+      max_context_len,                        \
+      alibi_slopes);
 
 // NOTE(woosuk): To reduce the compilation time, we omitted block sizes
 // 1, 2, 4, 64, 128, 256.
-#define CALL_V1_LAUNCHER_BLOCK_SIZE(T)                              \
-  switch (block_size) {                                             \
-    case 8:                                                         \
-      CALL_V1_LAUNCHER(T, 8);                                       \
-      break;                                                        \
-    case 16:                                                        \
-      CALL_V1_LAUNCHER(T, 16);                                      \
-      break;                                                        \
-    case 32:                                                        \
-      CALL_V1_LAUNCHER(T, 32);                                      \
-      break;                                                        \
-    default:                                                        \
-      TORCH_CHECK(false, "Unsupported block size: ", block_size);   \
-      break;                                                        \
+#define CALL_V1_LAUNCHER_BLOCK_SIZE(T)                          \
+  switch (block_size)                                           \
+  {                                                             \
+  case 8:                                                       \
+    CALL_V1_LAUNCHER(T, 8);                                     \
+    break;                                                      \
+  case 16:                                                      \
+    CALL_V1_LAUNCHER(T, 16);                                    \
+    break;                                                      \
+  case 32:                                                      \
+    CALL_V1_LAUNCHER(T, 32);                                    \
+    break;                                                      \
+  default:                                                      \
+    TORCH_CHECK(false, "Unsupported block size: ", block_size); \
+    break;                                                      \
   }
 
 void paged_attention_v1(
-  torch::Tensor& out,             // [num_seqs, num_heads, head_size]
-  torch::Tensor& query,           // [num_seqs, num_heads, head_size]
-  torch::Tensor& key_cache,       // [num_blocks, num_heads, head_size/x, block_size, x]
-  torch::Tensor& value_cache,     // [num_blocks, num_heads, head_size, block_size]
-  torch::Tensor& head_mapping,    // [num_heads]
-  float scale,
-  torch::Tensor& block_tables,    // [num_seqs, max_num_blocks_per_seq]
-  torch::Tensor& context_lens,    // [num_seqs]
-  int block_size,
-  int max_context_len,
-  const c10::optional<torch::Tensor>& alibi_slopes) {
-  if (query.dtype() == at::ScalarType::Float) {
+    torch::Tensor &out,          // [num_seqs, num_heads, head_size]
+    torch::Tensor &query,        // [num_seqs, num_heads, head_size]
+    torch::Tensor &key_cache,    // [num_blocks, num_heads, head_size/x, block_size, x]
+    torch::Tensor &value_cache,  // [num_blocks, num_heads, head_size, block_size]
+    torch::Tensor &head_mapping, // [num_heads]
+    float scale,
+    torch::Tensor &block_tables, // [num_seqs, max_num_blocks_per_seq]
+    torch::Tensor &context_lens, // [num_seqs]
+    int block_size,
+    int max_context_len,
+    const c10::optional<torch::Tensor> &alibi_slopes)
+{
+  if (query.dtype() == at::ScalarType::Float)
+  {
     CALL_V1_LAUNCHER_BLOCK_SIZE(float);
-  } else if (query.dtype() == at::ScalarType::Half) {
+  }
+  else if (query.dtype() == at::ScalarType::Half)
+  {
     CALL_V1_LAUNCHER_BLOCK_SIZE(uint16_t);
-  } else if (query.dtype() == at::ScalarType::BFloat16) {
+  }
+  else if (query.dtype() == at::ScalarType::BFloat16)
+  {
     CALL_V1_LAUNCHER_BLOCK_SIZE(__nv_bfloat16);
-  } else {
+  }
+  else
+  {
     TORCH_CHECK(false, "Unsupported data type: ", query.dtype());
   }
 }
 
-#define LAUNCH_PAGED_ATTENTION_V2(HEAD_SIZE)                                                  \
-  vllm::paged_attention_v2_kernel<T, HEAD_SIZE, BLOCK_SIZE, NUM_THREADS, PARTITION_SIZE>      \
-  <<<grid, block, shared_mem_size, stream>>>(                                                 \
-    exp_sums_ptr,                                                                             \
-    max_logits_ptr,                                                                           \
-    tmp_out_ptr,                                                                              \
-    query_ptr,                                                                                \
-    key_cache_ptr,                                                                            \
-    value_cache_ptr,                                                                          \
-    head_mapping_ptr,                                                                         \
-    scale,                                                                                    \
-    block_tables_ptr,                                                                         \
-    context_lens_ptr,                                                                         \
-    max_num_blocks_per_seq,                                                                   \
-    alibi_slopes_ptr,                                                                         \
-    q_stride,                                                                                 \
-    kv_block_stride,                                                                          \
-    kv_head_stride);                                                                          \
-  vllm::paged_attention_v2_reduce_kernel<T, HEAD_SIZE, NUM_THREADS, PARTITION_SIZE>           \
-  <<<reduce_grid, block, reduce_shared_mem_size, stream>>>(                                   \
-    out_ptr,                                                                                  \
-    exp_sums_ptr,                                                                             \
-    max_logits_ptr,                                                                           \
-    tmp_out_ptr,                                                                              \
-    context_lens_ptr,                                                                         \
-    max_num_partitions);
-
-template<
-  typename T,
-  int BLOCK_SIZE,
-  int NUM_THREADS = 128,
-  int PARTITION_SIZE = 512>
+#define LAUNCH_PAGED_ATTENTION_V2(HEAD_SIZE)                                             \
+  vllm::paged_attention_v2_kernel<T, HEAD_SIZE, BLOCK_SIZE, NUM_THREADS, PARTITION_SIZE> \
+      <<<grid, block, shared_mem_size, stream>>>(                                        \
+          exp_sums_ptr,                                                                  \
+          max_logits_ptr,                                                                \
+          tmp_out_ptr,                                                                   \
+          query_ptr,                                                                     \
+          key_cache_ptr,                                                                 \
+          value_cache_ptr,                                                               \
+          head_mapping_ptr,                                                              \
+          scale,                                                                         \
+          block_tables_ptr,                                                              \
+          context_lens_ptr,                                                              \
+          max_num_blocks_per_seq,                                                        \
+          alibi_slopes_ptr,                                                              \
+          q_stride,                                                                      \
+          kv_block_stride,                                                               \
+          kv_head_stride);                                                               \
+  vllm::paged_attention_v2_reduce_kernel<T, HEAD_SIZE, NUM_THREADS, PARTITION_SIZE>      \
+      <<<reduce_grid, block, reduce_shared_mem_size, stream>>>(                          \
+          out_ptr,                                                                       \
+          exp_sums_ptr,                                                                  \
+          max_logits_ptr,                                                                \
+          tmp_out_ptr,                                                                   \
+          context_lens_ptr,                                                              \
+          max_num_partitions);
+
+template <
+    typename T,
+    int BLOCK_SIZE,
+    int NUM_THREADS = 128,
+    int PARTITION_SIZE = 512>
 void paged_attention_v2_launcher(
-  torch::Tensor& out,
-  torch::Tensor& exp_sums,
-  torch::Tensor& max_logits,
-  torch::Tensor& tmp_out,
-  torch::Tensor& query,
-  torch::Tensor& key_cache,
-  torch::Tensor& value_cache,
-  torch::Tensor& head_mapping,
-  float scale,
-  torch::Tensor& block_tables,
-  torch::Tensor& context_lens,
-  int max_context_len,
-  const c10::optional<torch::Tensor>& alibi_slopes) {
+    torch::Tensor &out,
+    torch::Tensor &exp_sums,
+    torch::Tensor &max_logits,
+    torch::Tensor &tmp_out,
+    torch::Tensor &query,
+    torch::Tensor &key_cache,
+    torch::Tensor &value_cache,
+    torch::Tensor &head_mapping,
+    float scale,
+    torch::Tensor &block_tables,
+    torch::Tensor &context_lens,
+    int max_context_len,
+    const c10::optional<torch::Tensor> &alibi_slopes)
+{
   int num_seqs = query.size(0);
   int num_heads = query.size(1);
   int head_size = query.size(2);
@@ -743,20 +790,19 @@
   assert(head_size % thread_group_size == 0);
 
   // NOTE: alibi_slopes is optional.
-  const float* alibi_slopes_ptr = alibi_slopes ?
-    reinterpret_cast<const float*>(alibi_slopes.value().data_ptr())
-    : nullptr;
-
-  T* out_ptr = reinterpret_cast<T*>(out.data_ptr());
-  float* exp_sums_ptr = reinterpret_cast<float*>(exp_sums.data_ptr());
-  float* max_logits_ptr = reinterpret_cast<float*>(max_logits.data_ptr());
-  T* tmp_out_ptr = reinterpret_cast<T*>(tmp_out.data_ptr());
-  T* query_ptr = reinterpret_cast<T*>(query.data_ptr());
-  T* key_cache_ptr = reinterpret_cast<T*>(key_cache.data_ptr());
-  T* value_cache_ptr = reinterpret_cast<T*>(value_cache.data_ptr());
-  int* head_mapping_ptr = reinterpret_cast<int*>(head_mapping.data_ptr());
-  int* block_tables_ptr = block_tables.data_ptr<int>();
-  int* context_lens_ptr = context_lens.data_ptr<int>();
+  const float *alibi_slopes_ptr = alibi_slopes ? reinterpret_cast<const float *>(alibi_slopes.value().data_ptr())
+                                               : nullptr;
+
+  T *out_ptr = reinterpret_cast<T *>(out.data_ptr());
+  float *exp_sums_ptr = reinterpret_cast<float *>(exp_sums.data_ptr());
+  float *max_logits_ptr = reinterpret_cast<float *>(max_logits.data_ptr());
+  T *tmp_out_ptr = reinterpret_cast<T *>(tmp_out.data_ptr());
+  T *query_ptr = reinterpret_cast<T *>(query.data_ptr());
+  T *key_cache_ptr = reinterpret_cast<T *>(key_cache.data_ptr());
+  T *value_cache_ptr = reinterpret_cast<T *>(value_cache.data_ptr());
+  int *head_mapping_ptr = reinterpret_cast<int *>(head_mapping.data_ptr());
+  int *block_tables_ptr = block_tables.data_ptr<int>();
+  int *context_lens_ptr = context_lens.data_ptr<int>();
 
   constexpr int NUM_WARPS = NUM_THREADS / WARP_SIZE;
   int max_num_partitions = DIVIDE_ROUND_UP(max_context_len, PARTITION_SIZE);
@@ -772,99 +818,106 @@
 
   dim3 block(NUM_THREADS);
   const cudaStream_t stream = at::cuda::getCurrentCUDAStream();
-  switch (head_size) {
-    // NOTE(woosuk): To reduce the compilation time, we only compile for the
-    // head sizes that we use in the model. However, we can easily extend this
-    // to support any head size which is a multiple of 16.
-    case 64:
-      LAUNCH_PAGED_ATTENTION_V2(64);
-      break;
-    case 80:
-      LAUNCH_PAGED_ATTENTION_V2(80);
-      break;
-    case 96:
-      LAUNCH_PAGED_ATTENTION_V2(96);
-      break;
-    case 112:
-      LAUNCH_PAGED_ATTENTION_V2(112);
-      break;
-    case 128:
-      LAUNCH_PAGED_ATTENTION_V2(128);
-      break;
-<<<<<<< HEAD
-    case 160:
-      LAUNCH_ATTENTION_KERNEL(T, 160, BLOCK_SIZE, NUM_THREADS);
-      break;
-    // case 192:
-    //   LAUNCH_ATTENTION_KERNEL(T, 192, BLOCK_SIZE, NUM_THREADS);
-    //   break;
-=======
->>>>>>> f8a1e39f
-    case 256:
-      LAUNCH_PAGED_ATTENTION_V2(256);
-      break;
-    default:
-      TORCH_CHECK(false, "Unsupported head size: ", head_size);
-      break;
+  switch (head_size)
+  {
+  // NOTE(woosuk): To reduce the compilation time, we only compile for the
+  // head sizes that we use in the model. However, we can easily extend this
+  // to support any head size which is a multiple of 16.
+  case 64:
+    LAUNCH_PAGED_ATTENTION_V2(64);
+    break;
+  case 80:
+    LAUNCH_PAGED_ATTENTION_V2(80);
+    break;
+  case 96:
+    LAUNCH_PAGED_ATTENTION_V2(96);
+    break;
+  case 112:
+    LAUNCH_PAGED_ATTENTION_V2(112);
+    break;
+  case 128:
+    LAUNCH_PAGED_ATTENTION_V2(128);
+    break;
+  case 160:
+    LAUNCH_ATTENTION_KERNEL(T, 160, BLOCK_SIZE, NUM_THREADS);
+    break;
+  // case 192:
+  //   LAUNCH_ATTENTION_KERNEL(T, 192, BLOCK_SIZE, NUM_THREADS);
+  //   break;
+  case 256:
+    LAUNCH_PAGED_ATTENTION_V2(256);
+    break;
+  default:
+    TORCH_CHECK(false, "Unsupported head size: ", head_size);
+    break;
   }
 }
 
-#define CALL_V2_LAUNCHER(T, BLOCK_SIZE)                             \
-  paged_attention_v2_launcher<T, BLOCK_SIZE>(                       \
-    out,                                                            \
-    exp_sums,                                                       \
-    max_logits,                                                     \
-    tmp_out,                                                        \
-    query,                                                          \
-    key_cache,                                                      \
-    value_cache,                                                    \
-    head_mapping,                                                   \
-    scale,                                                          \
-    block_tables,                                                   \
-    context_lens,                                                   \
-    max_context_len,                                                \
-    alibi_slopes);
+#define CALL_V2_LAUNCHER(T, BLOCK_SIZE)       \
+  paged_attention_v2_launcher<T, BLOCK_SIZE>( \
+      out,                                    \
+      exp_sums,                               \
+      max_logits,                             \
+      tmp_out,                                \
+      query,                                  \
+      key_cache,                              \
+      value_cache,                            \
+      head_mapping,                           \
+      scale,                                  \
+      block_tables,                           \
+      context_lens,                           \
+      max_context_len,                        \
+      alibi_slopes);
 
 // NOTE(woosuk): To reduce the compilation time, we omitted block sizes
 // 1, 2, 4, 64, 128, 256.
-#define CALL_V2_LAUNCHER_BLOCK_SIZE(T)                              \
-  switch (block_size) {                                             \
-    case 8:                                                         \
-      CALL_V2_LAUNCHER(T, 8);                                       \
-      break;                                                        \
-    case 16:                                                        \
-      CALL_V2_LAUNCHER(T, 16);                                      \
-      break;                                                        \
-    case 32:                                                        \
-      CALL_V2_LAUNCHER(T, 32);                                      \
-      break;                                                        \
-    default:                                                        \
-      TORCH_CHECK(false, "Unsupported block size: ", block_size);   \
-      break;                                                        \
+#define CALL_V2_LAUNCHER_BLOCK_SIZE(T)                          \
+  switch (block_size)                                           \
+  {                                                             \
+  case 8:                                                       \
+    CALL_V2_LAUNCHER(T, 8);                                     \
+    break;                                                      \
+  case 16:                                                      \
+    CALL_V2_LAUNCHER(T, 16);                                    \
+    break;                                                      \
+  case 32:                                                      \
+    CALL_V2_LAUNCHER(T, 32);                                    \
+    break;                                                      \
+  default:                                                      \
+    TORCH_CHECK(false, "Unsupported block size: ", block_size); \
+    break;                                                      \
   }
 
 void paged_attention_v2(
-  torch::Tensor& out,             // [num_seqs, num_heads, head_size]
-  torch::Tensor& exp_sums,        // [num_seqs, num_heads, max_num_partitions]
-  torch::Tensor& max_logits,      // [num_seqs, num_heads, max_num_partitions]
-  torch::Tensor& tmp_out,         // [num_seqs, num_heads, max_num_partitions, head_size]
-  torch::Tensor& query,           // [num_seqs, num_heads, head_size]
-  torch::Tensor& key_cache,       // [num_blocks, num_heads, head_size/x, block_size, x]
-  torch::Tensor& value_cache,     // [num_blocks, num_heads, head_size, block_size]
-  torch::Tensor& head_mapping,    // [num_heads]
-  float scale,
-  torch::Tensor& block_tables,    // [num_seqs, max_num_blocks_per_seq]
-  torch::Tensor& context_lens,    // [num_seqs]
-  int block_size,
-  int max_context_len,
-  const c10::optional<torch::Tensor>& alibi_slopes) {
-  if (query.dtype() == at::ScalarType::Float) {
+    torch::Tensor &out,          // [num_seqs, num_heads, head_size]
+    torch::Tensor &exp_sums,     // [num_seqs, num_heads, max_num_partitions]
+    torch::Tensor &max_logits,   // [num_seqs, num_heads, max_num_partitions]
+    torch::Tensor &tmp_out,      // [num_seqs, num_heads, max_num_partitions, head_size]
+    torch::Tensor &query,        // [num_seqs, num_heads, head_size]
+    torch::Tensor &key_cache,    // [num_blocks, num_heads, head_size/x, block_size, x]
+    torch::Tensor &value_cache,  // [num_blocks, num_heads, head_size, block_size]
+    torch::Tensor &head_mapping, // [num_heads]
+    float scale,
+    torch::Tensor &block_tables, // [num_seqs, max_num_blocks_per_seq]
+    torch::Tensor &context_lens, // [num_seqs]
+    int block_size,
+    int max_context_len,
+    const c10::optional<torch::Tensor> &alibi_slopes)
+{
+  if (query.dtype() == at::ScalarType::Float)
+  {
     CALL_V2_LAUNCHER_BLOCK_SIZE(float);
-  } else if (query.dtype() == at::ScalarType::Half) {
+  }
+  else if (query.dtype() == at::ScalarType::Half)
+  {
     CALL_V2_LAUNCHER_BLOCK_SIZE(uint16_t);
-  } else if (query.dtype() == at::ScalarType::BFloat16) {
+  }
+  else if (query.dtype() == at::ScalarType::BFloat16)
+  {
     CALL_V2_LAUNCHER_BLOCK_SIZE(__nv_bfloat16);
-  } else {
+  }
+  else
+  {
     TORCH_CHECK(false, "Unsupported data type: ", query.dtype());
   }
 }
